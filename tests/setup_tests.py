#  Licensed to Elasticsearch B.V. under one or more contributor
#  license agreements. See the NOTICE file distributed with
#  this work for additional information regarding copyright
#  ownership. Elasticsearch B.V. licenses this file to you under
#  the Apache License, Version 2.0 (the "License"); you may
#  not use this file except in compliance with the License.
#  You may obtain a copy of the License at
#
# 	http://www.apache.org/licenses/LICENSE-2.0
#
#  Unless required by applicable law or agreed to in writing,
#  software distributed under the License is distributed on an
#  "AS IS" BASIS, WITHOUT WARRANTIES OR CONDITIONS OF ANY
#  KIND, either express or implied.  See the License for the
#  specific language governing permissions and limitations
#  under the License.

import pandas as pd
from opensearchpy.client import OpenSearch
from opensearchpy import helpers

from tests import (
    ECOMMERCE_FILE_NAME,
    ECOMMERCE_INDEX_NAME,
    ECOMMERCE_MAPPING,
    OPENSEARCH_HOST,
    OPENSEARCH_TEST_CLIENT,
    FLIGHTS_FILE_NAME,
    FLIGHTS_INDEX_NAME,
    FLIGHTS_MAPPING,
    FLIGHTS_SMALL_FILE_NAME,
    FLIGHTS_SMALL_INDEX_NAME,
    TEST_MAPPING1,
    TEST_MAPPING1_INDEX_NAME,
    TEST_NESTED_USER_GROUP_DOCS,
    TEST_NESTED_USER_GROUP_INDEX_NAME,
    TEST_NESTED_USER_GROUP_MAPPING,
)

DATA_LIST = [
    (FLIGHTS_FILE_NAME, FLIGHTS_INDEX_NAME, FLIGHTS_MAPPING),
    (FLIGHTS_SMALL_FILE_NAME, FLIGHTS_SMALL_INDEX_NAME, FLIGHTS_MAPPING),
    (ECOMMERCE_FILE_NAME, ECOMMERCE_INDEX_NAME, ECOMMERCE_MAPPING),
]


def _setup_data(os):
    # Read json file and index records into Elasticsearch
    for data in DATA_LIST:
        json_file_name = data[0]
        index_name = data[1]
        mapping = data[2]

        # Delete index
        print("Deleting index:", index_name)
        os.indices.delete(index=index_name, ignore_unavailable=True)
        print("Creating index:", index_name)
        os.indices.create(index=index_name, body=mapping)

        df = pd.read_json(json_file_name, lines=True)

        actions = []
        n = 0

        print("Adding", df.shape[0], "items to index:", index_name)
        for index, row in df.iterrows():
            values = row.to_dict()
            # make timestamp datetime 2018-01-01T12:09:35
            # values['timestamp'] = datetime.strptime(values['timestamp'], '%Y-%m-%dT%H:%M:%S')

            # Use integer as id field for repeatable results
            action = {"_index": index_name, "_source": values, "_id": str(n)}

            actions.append(action)

            n = n + 1

            if n % 10000 == 0:
                helpers.bulk(os, actions)
                actions = []

        helpers.bulk(os, actions)
        actions = []

        print("Done", index_name)


def _update_max_compilations_limit(os: OpenSearch, limit="10000/1m"):
    print("Updating script.max_compilations_rate to ", limit)
    os.cluster.put_settings(
        body={
                "transient": {
                "script.max_compilations_rate": "use-context",
                "script.context.field.max_compilations_rate": limit,
            }
        }
    )


def _setup_test_mappings(os: OpenSearch):
    # Create a complex mapping containing many Elasticsearch features
    os.indices.delete(index=TEST_MAPPING1_INDEX_NAME, ignore_unavailable=True)
    os.indices.create(index=TEST_MAPPING1_INDEX_NAME, body=TEST_MAPPING1)


def _setup_test_nested(os):
    os.indices.delete(
        index=TEST_NESTED_USER_GROUP_INDEX_NAME, ignore_unavailable=True
    )
    os.indices.create(
        index=TEST_NESTED_USER_GROUP_INDEX_NAME, body=TEST_NESTED_USER_GROUP_MAPPING
    )

    helpers.bulk(os, TEST_NESTED_USER_GROUP_DOCS)


if __name__ == "__main__":
    # Create connection to Elasticsearch - use defaults
<<<<<<< HEAD
    print("Connecting to ES", OPENSEARCH_HOST)
    es = OPENSEARCH_TEST_CLIENT
=======
    print("Connecting to OS", ELASTICSEARCH_HOST)
    os = ES_TEST_CLIENT
>>>>>>> 96909ddf

    _setup_data(os)
    _setup_test_mappings(os)
    _setup_test_nested(os)
    _update_max_compilations_limit(os)<|MERGE_RESOLUTION|>--- conflicted
+++ resolved
@@ -116,13 +116,10 @@
 
 if __name__ == "__main__":
     # Create connection to Elasticsearch - use defaults
-<<<<<<< HEAD
-    print("Connecting to ES", OPENSEARCH_HOST)
-    es = OPENSEARCH_TEST_CLIENT
-=======
-    print("Connecting to OS", ELASTICSEARCH_HOST)
-    os = ES_TEST_CLIENT
->>>>>>> 96909ddf
+
+    print("Connecting to OS", OPENSEARCH_HOST)
+    os = OPENSEARCH_TEST_CLIENT
+
 
     _setup_data(os)
     _setup_test_mappings(os)
