--- conflicted
+++ resolved
@@ -416,9 +416,6 @@
                     assert delete_model_obj.get("result") == "deleted"
                 except:  # noqa: E722
                     raised = True
-<<<<<<< HEAD
-                assert raised == False, "Raised Exception in deleting model"
-=======
                 assert raised == False, "Raised Exception in deleting model"
 
 
@@ -515,5 +512,4 @@
         assert search_model_obj == "Invalid JSON string passed as argument."
     except:  # noqa: E722
         raised = True
-    assert raised == False, "Raised Exception in searching model"
->>>>>>> da415f0e
+    assert raised == False, "Raised Exception in searching model"