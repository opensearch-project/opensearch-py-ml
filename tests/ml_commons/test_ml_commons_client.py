# SPDX-License-Identifier: Apache-2.0
# The OpenSearch Contributors require contributions made to
# this file be licensed under the Apache-2.0 license or a
# compatible open source license.
# Any modifications Copyright OpenSearch Contributors. See
# GitHub history for details.

import os
import shutil
import time
from json import JSONDecodeError
from os.path import exists

import pytest
from opensearchpy import OpenSearch, helpers
from opensearchpy.exceptions import RequestError
from packaging.version import parse as parse_version
from sklearn.datasets import load_iris

from opensearch_py_ml.ml_commons import MLCommonClient
from opensearch_py_ml.ml_commons.model_uploader import ModelUploader
from opensearch_py_ml.ml_models.sentencetransformermodel import SentenceTransformerModel
from tests import OPENSEARCH_TEST_CLIENT

ml_client = MLCommonClient(OPENSEARCH_TEST_CLIENT)

PROJECT_DIR = os.path.dirname(os.path.abspath(__file__))

TESTDATA_FILENAME = os.path.join(
    os.path.dirname(os.path.abspath("__file__")), "tests", "sample_zip.zip"
)

TESTDATA_UNZIP_FOLDER = os.path.join(
    os.path.dirname(os.path.abspath("__file__")), "tests", "sample_zip"
)

MODEL_FILE_ZIP_NAME = "test_model.zip"
MODEL_FILE_PT_NAME = "test_model.pt"
MODEL_CONFIG_FILE_NAME = "ml-commons_model_config.json"

TEST_FOLDER = os.path.join(PROJECT_DIR, "test_model_files")
TESTDATA_SYNTHETIC_QUERY_ZIP = os.path.join(PROJECT_DIR, "..", "synthetic_queries.zip")
MODEL_PATH = os.path.join(TEST_FOLDER, MODEL_FILE_ZIP_NAME)
MODEL_CONFIG_FILE_PATH = os.path.join(TEST_FOLDER, MODEL_CONFIG_FILE_NAME)

test_model = SentenceTransformerModel(folder_path=TEST_FOLDER, overwrite=True)

PRETRAINED_MODEL_NAME = "huggingface/sentence-transformers/all-MiniLM-L12-v2"
PRETRAINED_MODEL_VERSION = "1.0.1"
PRETRAINED_MODEL_FORMAT = "TORCH_SCRIPT"

OPENSEARCH_VERSION = parse_version(os.environ.get("OPENSEARCH_VERSION", "2.11.0"))
STATS_MIN_VERSION = parse_version("2.11.0")


@pytest.fixture
def iris_index():
    index_name = "test__index__iris_data"
    index_mapping = {
        "mappings": {
            "properties": {
                "sepal_length": {"type": "float"},
                "sepal_width": {"type": "float"},
                "petal_length": {"type": "float"},
                "petal_width": {"type": "float"},
                "species": {"type": "keyword"},
            }
        }
    }

    if ml_client._client.indices.exists(index=index_name):
        ml_client._client.indices.delete(index=index_name)
    ml_client._client.indices.create(index=index_name, body=index_mapping)

    iris = load_iris()
    iris_data = iris.data
    iris_target = iris.target
    iris_species = [iris.target_names[i] for i in iris_target]

    actions = [
        {
            "_index": index_name,
            "_source": {
                "sepal_length": sepal_length,
                "sepal_width": sepal_width,
                "petal_length": petal_length,
                "petal_width": petal_width,
                "species": species,
            },
        }
        for (sepal_length, sepal_width, petal_length, petal_width), species in zip(
            iris_data, iris_species
        )
    ]

    helpers.bulk(ml_client._client, actions)
    # without the sleep, test is failing.
    time.sleep(2)

    yield index_name

    ml_client._client.indices.delete(index=index_name)


def clean_test_folder(TEST_FOLDER):
    if os.path.exists(TEST_FOLDER):
        for files in os.listdir(TEST_FOLDER):
            sub_path = os.path.join(TEST_FOLDER, files)
            if os.path.isfile(sub_path):
                os.remove(sub_path)
            else:
                try:
                    shutil.rmtree(sub_path)
                except OSError as err:
                    print(
                        "Fail to delete files, please delete all files in "
                        + str(TEST_FOLDER)
                        + " "
                        + str(err)
                    )

        shutil.rmtree(TEST_FOLDER)


clean_test_folder(TEST_FOLDER)


def test_init():
    assert isinstance(ml_client._client, OpenSearch)
    assert isinstance(ml_client._model_uploader, ModelUploader)


def test_train(iris_index):
    algorithm_name = "kmeans"
    input_json_sync = {
        "parameters": {"centroids": 3, "iterations": 10, "distance_type": "COSINE"},
        "input_query": {
            "_source": ["petal_length", "petal_width"],
            "size": 10000,
        },
        "input_index": [iris_index],
    }
    response = ml_client.train_model(algorithm_name, input_json_sync)
    assert isinstance(response, dict)
    assert "model_id" in response
    assert "status" in response
    assert response["status"] == "COMPLETED"

    input_json_async = {
        "parameters": {"centroids": 3, "iterations": 10, "distance_type": "COSINE"},
        "input_query": {
            "_source": ["petal_length", "petal_width"],
            "size": 10000,
        },
        "input_index": [iris_index],
    }
    response = ml_client.train_model(algorithm_name, input_json_async, is_async=True)

    assert isinstance(response, dict)
    assert "task_id" in response
    assert "status" in response
    assert response["status"] == "CREATED"

    with pytest.raises(JSONDecodeError):
        ml_client.train_model(algorithm_name, "", is_async=True)

    with pytest.raises(RequestError):
        ml_client.train_model(algorithm_name, {}, is_async=True)


def test_execute():
    try:
        input_json = {"operation": "max", "input_data": [1.0, 2.0, 3.0]}
        result = ml_client.execute(
            algorithm_name="local_sample_calculator", input_json=input_json
        )
    except Exception as ex:
        pytest.fail(
            f"Raised Exception during execute API testing with dictionary. Exception info: {ex}"
        )
    else:
        assert result["output"]["result"] == 3

    try:
        input_json = '{"operation": "max", "input_data": [1.0, 2.0, 3.0]}'
        result = ml_client.execute(
            algorithm_name="local_sample_calculator", input_json=input_json
        )
    except Exception as ex:
        pytest.fail(
            f"Raised Exception during execute API testing with JSON string. Exception info: {ex}"
        )
    else:
        assert result["output"]["result"] == 3


def test_DEPRECATED_integration_pretrained_model_upload_unload_delete():
    try:
        model_id = ml_client.upload_pretrained_model(
            model_name=PRETRAINED_MODEL_NAME,
            model_version=PRETRAINED_MODEL_VERSION,
            model_format=PRETRAINED_MODEL_FORMAT,
            load_model=True,
            wait_until_loaded=True,
        )
        ml_model_status = ml_client.get_model_info(model_id)
    except Exception as ex:
        pytest.fail(
            f"Raised Exception during pretrained model registration and deployment. Exception info:{ex}"
        )
    else:
        assert ml_model_status.get("model_state") != "DEPLOY_FAILED"

    if model_id:
        try:
            ml_model_status = ml_client.get_model_info(model_id)
        except Exception as ex:
            pytest.fail(
                f"Raised Exception in getting pretrained model info. Exception info: {ex}"
            )
        else:
            assert ml_model_status.get("model_format") == "TORCH_SCRIPT"
            assert ml_model_status.get("algorithm") == "TEXT_EMBEDDING"

        try:
            ml_client.unload_model(model_id)
            ml_model_status = ml_client.get_model_info(model_id)
        except Exception as ex:
            pytest.fail(
                f"Raised Exception in pretrained model undeployment. Exception info: {ex}"
            )
        else:
            assert ml_model_status.get("model_state") != "UNDEPLOY_FAILED"

        try:
            delete_model_obj = ml_client.delete_model(model_id)
        except Exception as ex:
            pytest.fail(
                f"Raised Exception in deleting pretrained model. Exception info: {ex}"
            )
        else:
            assert delete_model_obj.get("result") == "deleted"


def test_integration_pretrained_model_register_undeploy_delete():
    try:
        model_id = ml_client.register_pretrained_model(
            model_name=PRETRAINED_MODEL_NAME,
            model_version=PRETRAINED_MODEL_VERSION,
            model_format=PRETRAINED_MODEL_FORMAT,
            deploy_model=True,
            wait_until_deployed=True,
        )
        ml_model_status = ml_client.get_model_info(model_id)
    except Exception as ex:
        pytest.fail(
            f"Raised Exception during pretrained model registration and deployment. Exception info:{ex}"
        )
    else:
        assert ml_model_status.get("model_state") != "DEPLOY_FAILED"

    if model_id:
        try:
            ml_model_status = ml_client.get_model_info(model_id)
        except Exception as ex:
            pytest.fail(
                f"Raised Exception in getting pretrained model info. Exception info: {ex}"
            )
        else:
            assert ml_model_status.get("model_format") == "TORCH_SCRIPT"
            assert ml_model_status.get("algorithm") == "TEXT_EMBEDDING"

        try:
            ml_client.undeploy_model(model_id)
            ml_model_status = ml_client.get_model_info(model_id)
        except Exception as ex:
            pytest.fail(
                f"Raised Exception in pretrained model undeployment. Exception info: {ex}"
            )
        else:
            assert ml_model_status.get("model_state") != "UNDEPLOY_FAILED"

        try:
            delete_model_obj = ml_client.delete_model(model_id)
        except Exception as ex:
            pytest.fail(
                f"Raised Exception in deleting pretrained model. Exception info: {ex}"
            )
        else:
            assert delete_model_obj.get("result") == "deleted"


def test_DEPRECATED_integration_model_train_upload_full_cycle():
    # first training the model with small epoch
    test_model.train(
        read_path=TESTDATA_SYNTHETIC_QUERY_ZIP,
        output_model_name=MODEL_FILE_PT_NAME,
        zip_file_name=MODEL_FILE_ZIP_NAME,
        num_epochs=1,
        overwrite=True,
    )
    # second generating the config file to create metadoc of the model in opensearch.
    test_model.make_model_config_json()
    model_file_exists = exists(MODEL_PATH)
    model_config_file_exists = exists(MODEL_CONFIG_FILE_PATH)
    assert model_file_exists == True
    assert model_config_file_exists == True
    if model_file_exists and model_config_file_exists:
        model_id = ""
        task_id = ""
        try:
            model_id = ml_client.upload_model(
                MODEL_PATH, MODEL_CONFIG_FILE_PATH, load_model=False, isVerbose=True
            )
            print("Model_id:", model_id)
        except Exception as ex:  # noqa: E722
            pytest.fail(f"Exception occurred when uploading model: {ex}")

        if model_id:
            try:
                ml_load_status = ml_client.load_model(model_id, wait_until_loaded=False)
                task_id = ml_load_status.get("task_id")
                ml_model_status = ml_client.get_model_info(model_id)
            except Exception as ex:
                pytest.fail(f"Exception occurred when loading model: {ex}")
            else:
                assert task_id != "" or task_id is not None
                assert ml_model_status.get("model_state") != "DEPLOY_FAILED"

            try:
                ml_model_status = ml_client.get_model_info(model_id)
            except Exception as ex:
                pytest.fail(f"Exception occurred when getting model info: {ex}")
            else:
                assert ml_model_status.get("model_format") == "TORCH_SCRIPT"
                assert ml_model_status.get("algorithm") == "TEXT_EMBEDDING"

            if task_id:
                ml_task_status = None
                try:
                    ml_task_status = ml_client.get_task_info(
                        task_id, wait_until_task_done=True
                    )
                    print("State:", ml_task_status.get("state"))
                except Exception as ex:  # noqa: E722
                    pytest.fail(f"Exception occurred when getting task info: {ex}")
                else:
                    assert ml_task_status.get("task_type") == "DEPLOY_MODEL"
                    assert ml_task_status.get("state") != "FAILED"

                # This is test is being flaky. Sometimes the test is passing and sometimes showing 500 error
                # due to memory circuit breaker.
                # Todo: We need to revisit this test.
                try:
                    sentences = ["First test sentence", "Second test sentence"]
                    embedding_result = ml_client.generate_embedding(model_id, sentences)
                    print(embedding_result)
                except Exception as ex:  # noqa: E722
                    pytest.fail(f"Exception occurred when generating embedding: {ex}")
                else:
                    assert len(embedding_result.get("inference_results")) == 2

                try:
                    delete_task_obj = ml_client.delete_task(task_id)
                except Exception as ex:  # noqa: E722
                    pytest.fail(f"Exception occurred when deleting task: {ex}")
                else:
                    assert delete_task_obj.get("result") == "deleted"

                try:
                    ml_client.unload_model(model_id)
                    ml_model_status = ml_client.get_model_info(model_id)
                except Exception as ex:  # noqa: E722
                    pytest.fail(
                        f"Exception occurred when pretrained model undeployment : {ex}"
                    )
                else:
                    assert ml_model_status.get("model_state") != "UNDEPLOY_FAILED"

                try:
                    delete_model_obj = ml_client.delete_model(model_id)
                    assert delete_model_obj.get("result") == "deleted"
                except Exception as ex:  # noqa: E722
                    pytest.fail(f"Exception occurred when deleting model: {ex}")


def test_integration_model_train_register_full_cycle():
    # first training the model with small epoch
    test_model.train(
        read_path=TESTDATA_SYNTHETIC_QUERY_ZIP,
        output_model_name=MODEL_FILE_PT_NAME,
        zip_file_name=MODEL_FILE_ZIP_NAME,
        num_epochs=1,
        overwrite=True,
        verbose=True,
    )
    # second generating the config file to create metadoc of the model in opensearch.
    test_model.make_model_config_json()
    model_file_exists = exists(MODEL_PATH)
    model_config_file_exists = exists(MODEL_CONFIG_FILE_PATH)
    assert model_file_exists == True
    assert model_config_file_exists == True
    if model_file_exists and model_config_file_exists:
        model_id = ""
        task_id = ""

        # Testing deploy_model = True for codecov/patch
        try:
            ml_client.register_model(
                model_path=MODEL_PATH,
                model_config_path=MODEL_CONFIG_FILE_PATH,
                deploy_model=True,
                isVerbose=True,
            )
        except Exception as ex:
            pytest.fail(f"Exception occurred during first model registration: {ex}")

        try:
            model_id = ml_client.register_model(
                model_path=MODEL_PATH,
                model_config_path=MODEL_CONFIG_FILE_PATH,
                deploy_model=False,
                isVerbose=True,
            )
            print("Model_id:", model_id)
        except Exception as ex:  # noqa: E722
            pytest.fail(f"Exception occurred during second model registration: {ex}")

        if model_id:
            try:
                ml_load_status = ml_client.deploy_model(
                    model_id, wait_until_deployed=False
                )
            except Exception as ex:
                pytest.fail(f"Exception occurred during model deployment: {ex}")
            else:
                task_id = ml_load_status.get("task_id")
                assert task_id != "" or task_id is not None

                ml_model_status = ml_client.get_model_info(model_id)
                assert ml_model_status.get("model_state") != "DEPLOY_FAILED"

            try:
                ml_model_status = ml_client.get_model_info(model_id)
            except Exception as ex:
                pytest.fail(f"Exception occurred when getting model info: {ex}")
            else:
                assert ml_model_status.get("model_format") == "TORCH_SCRIPT"
                assert ml_model_status.get("algorithm") == "TEXT_EMBEDDING"

            if task_id:
                ml_task_status = None
                try:
                    ml_task_status = ml_client.get_task_info(
                        task_id, wait_until_task_done=True
                    )
                except Exception as ex:  # noqa: E722
                    pytest.fail(f"Exception occurred in pulling task info: {ex}")
                else:
                    assert ml_task_status.get("task_type") == "DEPLOY_MODEL"
                    print("State:", ml_task_status.get("state"))
                    assert ml_task_status.get("state") != "FAILED"

                # This is test is being flaky. Sometimes the test is passing and sometimes showing 500 error
                # due to memory circuit breaker.
                # Todo: We need to revisit this test.
                try:
                    sentences = ["First test sentence", "Second test sentence"]
                    embedding_result = ml_client.generate_embedding(model_id, sentences)
                    print(embedding_result)
                except Exception as ex:
                    pytest.fail(
                        f"Exception occurred when generating sentence embedding: {ex}"
                    )
                else:
                    assert len(embedding_result.get("inference_results")) == 2

                try:
                    delete_task_obj = ml_client.delete_task(task_id)
                except Exception as ex:
                    pytest.fail(f"Exception occurred when deleting task: {ex}")
                else:
                    assert delete_task_obj.get("result") == "deleted"

                try:
                    ml_client.undeploy_model(model_id)
                    ml_model_status = ml_client.get_model_info(model_id)
                except Exception as ex:
                    pytest.fail(f"Exception occurred during model undeployment : {ex}")
                else:
                    assert ml_model_status.get("model_state") != "UNDEPLOY_FAILED"

                try:
                    delete_model_obj = ml_client.delete_model(model_id)
                except Exception as ex:
                    pytest.fail(f"Exception occurred during model deletion : {ex}")
                else:
                    assert delete_model_obj.get("result") == "deleted"


def test_search():
    # Search task cases
    try:
        search_task_obj = ml_client.search_task(
            input_json='{"query": {"match_all": {}},"size": 1}'
        )
    except Exception as ex:
        pytest.fail(f"Raised Exception in searching task. Exception info: {ex}")
    else:
        assert search_task_obj["hits"]["hits"] != []

    try:
        search_task_obj = ml_client.search_task(
            input_json={"query": {"match_all": {}}, "size": 1}
        )
    except Exception as ex:
        pytest.fail(f"Raised Exception in searching task. Exception info: {ex}")
    else:
        assert search_task_obj["hits"]["hits"] != []

    try:
        search_task_obj = ml_client.search_task(input_json=15)
    except Exception as ex:
        pytest.fail(f"Raised Exception in searching task. Exception info: {ex}")
    else:
        assert search_task_obj == "Invalid JSON object passed as argument."

    try:
        search_task_obj = ml_client.search_task(input_json="15")
    except Exception as ex:
        pytest.fail(f"Raised Exception in searching task. Exception info: {ex}")
    else:
        assert search_task_obj == "Invalid JSON object passed as argument."

    try:
        search_task_obj = ml_client.search_task(
            input_json='{"query": {"match_all": {}},size: 1}'
        )
    except Exception as ex:
        pytest.fail(f"Raised Exception in searching task. Exception info: {ex}")
    else:
        assert search_task_obj == "Invalid JSON string passed as argument."

    # Search model cases
    try:
        search_model_obj = ml_client.search_model(
            input_json='{"query": {"match_all": {}},"size": 1}'
        )
    except Exception as ex:
        pytest.fail(f"Raised Exception in searching model. Exception info: {ex}")
    else:
        assert search_model_obj["hits"]["hits"] != []

    try:
        search_model_obj = ml_client.search_model(
            input_json={"query": {"match_all": {}}, "size": 1}
        )
    except Exception as ex:
        pytest.fail(f"Raised Exception in searching model. Exception info: {ex}")
    else:
        assert search_model_obj["hits"]["hits"] != []

    try:
        search_model_obj = ml_client.search_model(input_json=15)
    except Exception as ex:
        pytest.fail(f"Raised Exception in searching model. Exception info: {ex}")
    else:
        assert search_model_obj == "Invalid JSON object passed as argument."

    try:
        search_model_obj = ml_client.search_model(input_json="15")
    except Exception as ex:
        pytest.fail(f"Raised Exception in searching model. Exception info: {ex}")
    else:
        assert search_model_obj == "Invalid JSON object passed as argument."

    try:
        search_model_obj = ml_client.search_model(
            input_json='{"query": {"match_all": {}},size: 1}'
        )
    except Exception as ex:
        pytest.fail(f"Raised Exception in searching model. Exception info: {ex}")
    else:
        assert search_model_obj == "Invalid JSON string passed as argument."
<<<<<<< HEAD
    except:  # noqa: E722
        raised = True
    assert raised == False, "Raised Exception in searching model"


@pytest.mark.skipif(
    OPENSEARCH_VERSION < STATS_MIN_VERSION,
    reason="Stats API is supported in OpenSearch 2.8.0 and above",
)
def test_stats():
    res = ml_client.get_stats()

    assert isinstance(res, dict)
    assert "nodes" in res
    assert len(res["nodes"]) > 0

    node_id = list(res["nodes"].keys())[0]
    stat_id = "ml_executing_task_count"

    res = ml_client.get_stats(node_id, stat_id)

    assert isinstance(res, dict)
    assert "nodes" in res
    assert node_id in res["nodes"]
    assert stat_id in res["nodes"][node_id]

    res = ml_client.get_stats(node_id=node_id)

    assert isinstance(res, dict)
    assert "nodes" in res
    assert node_id in res["nodes"]

    res = ml_client.get_stats(stat_id=stat_id)
    assert isinstance(res, dict)
    assert "nodes" in res
    assert node_id in res["nodes"]

    for k, v in res["nodes"].items():
        assert stat_id in v
=======


# Model Profile Tests. These tests will need some model train/predict run data. Hence, need
#  to be run at the end after the training/prediction tests are done.


def test_get_profile():
    res = ml_client.get_profile()
    assert isinstance(res, dict)
    assert "nodes" in res
    test_model_id = None
    test_task_id = None
    for node_id, val in res["nodes"].items():
        if test_model_id is None and "models" in val:
            for model_id, model_val in val["models"].items():
                test_model_id = {"node_id": node_id, "model_id": model_id}
                break
        if test_task_id is None and "tasks" in val:
            for task_id, task_val in val["tasks"].items():
                test_task_id = {"node_id": node_id, "task_id": task_id}
                break

    res = ml_client.get_profile(profile_type="model")
    assert isinstance(res, dict)
    assert "nodes" in res
    for node_id, node_val in res["nodes"].items():
        assert "models" in node_val

    res = ml_client.get_profile(profile_type="model", ids=[test_model_id["model_id"]])
    assert isinstance(res, dict)
    assert "nodes" in res
    assert test_model_id["model_id"] in res["nodes"][test_model_id["node_id"]]["models"]

    res = ml_client.get_profile(profile_type="model", ids=["randomid1", "random_id2"])
    assert isinstance(res, dict)
    assert len(res) == 0

    res = ml_client.get_profile(profile_type="task")
    assert isinstance(res, dict)
    if len(res) > 0:
        assert "nodes" in res
        for node_id, node_val in res["nodes"].items():
            assert "tasks" in node_val

    res = ml_client.get_profile(profile_type="task", ids=["random1", "random2"])
    assert isinstance(res, dict)
    assert len(res) == 0

    with pytest.raises(ValueError):
        ml_client.get_profile(profile_type="test")

    with pytest.raises(ValueError):
        ml_client.get_profile(profile_type="model", ids=1)

    with pytest.raises(ValueError):
        ml_client.get_profile(profile_type="model", request_body=10)

    with pytest.raises(ValueError):
        ml_client.get_profile(profile_type="task", ids=1)

    with pytest.raises(ValueError):
        ml_client.get_profile(profile_type="task", request_body=10)
>>>>>>> e0b1bcf3
<|MERGE_RESOLUTION|>--- conflicted
+++ resolved
@@ -582,10 +582,6 @@
         pytest.fail(f"Raised Exception in searching model. Exception info: {ex}")
     else:
         assert search_model_obj == "Invalid JSON string passed as argument."
-<<<<<<< HEAD
-    except:  # noqa: E722
-        raised = True
-    assert raised == False, "Raised Exception in searching model"
 
 
 @pytest.mark.skipif(
@@ -622,7 +618,6 @@
 
     for k, v in res["nodes"].items():
         assert stat_id in v
-=======
 
 
 # Model Profile Tests. These tests will need some model train/predict run data. Hence, need
@@ -684,5 +679,4 @@
         ml_client.get_profile(profile_type="task", ids=1)
 
     with pytest.raises(ValueError):
-        ml_client.get_profile(profile_type="task", request_body=10)
->>>>>>> e0b1bcf3
+        ml_client.get_profile(profile_type="task", request_body=10)