# SPDX-License-Identifier: Apache-2.0
# The OpenSearch Contributors require contributions made to
# this file be licensed under the Apache-2.0 license or a
# compatible open source license.
# Any modifications Copyright OpenSearch Contributors. See
# GitHub history for details.

import os
import shutil
from os.path import exists

from opensearchpy import OpenSearch

from opensearch_py_ml.ml_commons import MLCommonClient
from opensearch_py_ml.ml_commons.model_uploader import ModelUploader
from opensearch_py_ml.ml_models.sentencetransformermodel import SentenceTransformerModel
from tests import OPENSEARCH_TEST_CLIENT

ml_client = MLCommonClient(OPENSEARCH_TEST_CLIENT)

PROJECT_DIR = os.path.dirname(os.path.abspath(__file__))

TESTDATA_FILENAME = os.path.join(
    os.path.dirname(os.path.abspath("__file__")), "tests", "sample_zip.zip"
)

TESTDATA_UNZIP_FOLDER = os.path.join(
    os.path.dirname(os.path.abspath("__file__")), "tests", "sample_zip"
)

MODEL_FILE_ZIP_NAME = "test_model.zip"
MODEL_FILE_PT_NAME = "test_model.pt"
MODEL_CONFIG_FILE_NAME = "ml-commons_model_config.json"

TEST_FOLDER = os.path.join(PROJECT_DIR, "test_model_files")
TESTDATA_SYNTHETIC_QUERY_ZIP = os.path.join(
    PROJECT_DIR, "../../../../..", "synthetic_queries.zip"
)
MODEL_PATH = os.path.join(TEST_FOLDER, MODEL_FILE_ZIP_NAME)
MODEL_CONFIG_FILE_PATH = os.path.join(TEST_FOLDER, MODEL_CONFIG_FILE_NAME)

test_model = SentenceTransformerModel(folder_path=TEST_FOLDER, overwrite=True)

PRETRAINED_MODEL_NAME = "huggingface/sentence-transformers/all-MiniLM-L12-v2"
PRETRAINED_MODEL_VERSION = "1.0.1"
PRETRAINED_MODEL_FORMAT = "TORCH_SCRIPT"


def clean_test_folder(TEST_FOLDER):
    if os.path.exists(TEST_FOLDER):
        for files in os.listdir(TEST_FOLDER):
            sub_path = os.path.join(TEST_FOLDER, files)
            if os.path.isfile(sub_path):
                os.remove(sub_path)
            else:
                try:
                    shutil.rmtree(sub_path)
                except OSError as err:
                    print(
                        "Fail to delete files, please delete all files in "
                        + str(TEST_FOLDER)
                        + " "
                        + str(err)
                    )

        shutil.rmtree(TEST_FOLDER)


clean_test_folder(TEST_FOLDER)


def test_init():
    assert type(ml_client._client) == OpenSearch
    assert type(ml_client._model_uploader) == ModelUploader


<<<<<<< HEAD
def test_execute():
    raised = False
    try:
        input_json = {"operation": "max", "input_data": [1.0, 2.0, 3.0]}
        ml_client.execute(
            algorithm_name="local_sample_calculator", input_json=input_json
        )
    except:  # noqa: E722
        raised = True
    assert raised == False, "Raised Exception during execute API testing"


def test_integration_pretrained_model_upload_unload_delete():
=======
def test_DEPRECATED_integration_pretrained_model_upload_unload_delete():
>>>>>>> 7d01104f
    raised = False
    try:
        model_id = ml_client.upload_pretrained_model(
            model_name=PRETRAINED_MODEL_NAME,
            model_version=PRETRAINED_MODEL_VERSION,
            model_format=PRETRAINED_MODEL_FORMAT,
            load_model=True,
            wait_until_loaded=True,
        )
        ml_model_status = ml_client.get_model_info(model_id)
        assert ml_model_status.get("model_state") != "DEPLOY_FAILED"
    except:  # noqa: E722
        raised = True
    assert (
        raised == False
    ), "Raised Exception during pretrained model registration and deployment"

    if model_id:
        raised = False
        try:
            ml_model_status = ml_client.get_model_info(model_id)
            assert ml_model_status.get("model_format") == "TORCH_SCRIPT"
            assert ml_model_status.get("algorithm") == "TEXT_EMBEDDING"
        except:  # noqa: E722
            raised = True
        assert raised == False, "Raised Exception in getting pretrained model info"

        raised = False
        try:
            ml_client.unload_model(model_id)
            ml_model_status = ml_client.get_model_info(model_id)
            assert ml_model_status.get("model_state") != "UNDEPLOY_FAILED"
        except:  # noqa: E722
            raised = True
        assert raised == False, "Raised Exception in pretrained model undeployment"

        raised = False
        try:
            delete_model_obj = ml_client.delete_model(model_id)
            assert delete_model_obj.get("result") == "deleted"
        except:  # noqa: E722
            raised = True
        assert raised == False, "Raised Exception in deleting pretrained model"


def test_integration_pretrained_model_register_undeploy_delete():
    raised = False
    try:
        model_id = ml_client.register_pretrained_model(
            model_name=PRETRAINED_MODEL_NAME,
            model_version=PRETRAINED_MODEL_VERSION,
            model_format=PRETRAINED_MODEL_FORMAT,
            deploy_model=True,
            wait_until_deployed=True,
        )
        ml_model_status = ml_client.get_model_info(model_id)
        assert ml_model_status.get("model_state") != "DEPLOY_FAILED"
    except:  # noqa: E722
        raised = True
    assert (
        raised == False
    ), "Raised Exception during pretrained model registration and deployment"

    if model_id:
        raised = False
        try:
            ml_model_status = ml_client.get_model_info(model_id)
            assert ml_model_status.get("model_format") == "TORCH_SCRIPT"
            assert ml_model_status.get("algorithm") == "TEXT_EMBEDDING"
        except:  # noqa: E722
            raised = True
        assert raised == False, "Raised Exception in getting pretrained model info"

        raised = False
        try:
            ml_client.undeploy_model(model_id)
            ml_model_status = ml_client.get_model_info(model_id)
            assert ml_model_status.get("model_state") != "UNDEPLOY_FAILED"
        except:  # noqa: E722
            raised = True
        assert raised == False, "Raised Exception in pretrained model undeployment"

        raised = False
        try:
            delete_model_obj = ml_client.delete_model(model_id)
            assert delete_model_obj.get("result") == "deleted"
        except:  # noqa: E722
            raised = True
        assert raised == False, "Raised Exception in deleting pretrained model"


def test_DEPRECATED_integration_model_train_upload_full_cycle():
    # first training the model with small epoch
    test_model.train(
        read_path=TESTDATA_SYNTHETIC_QUERY_ZIP,
        output_model_name=MODEL_FILE_PT_NAME,
        zip_file_name=MODEL_FILE_ZIP_NAME,
        num_epochs=1,
        overwrite=True,
    )
    # second generating the config file to create metadoc of the model in opensearch.
    test_model.make_model_config_json()
    model_file_exists = exists(MODEL_PATH)
    model_config_file_exists = exists(MODEL_CONFIG_FILE_PATH)
    assert model_file_exists == True
    assert model_config_file_exists == True
    if model_file_exists and model_config_file_exists:
        raised = False
        model_id = ""
        task_id = ""
        try:
            model_id = ml_client.upload_model(
                MODEL_PATH, MODEL_CONFIG_FILE_PATH, load_model=False, isVerbose=True
            )
            print("Model_id:", model_id)
        except:  # noqa: E722
            raised = True
        assert raised == False, "Raised Exception during model registration"

        if model_id:
            raised = False
            try:
                ml_load_status = ml_client.load_model(model_id, wait_until_loaded=False)
                task_id = ml_load_status.get("task_id")
                assert task_id != "" or task_id is not None

                ml_model_status = ml_client.get_model_info(model_id)
                assert ml_model_status.get("model_state") != "DEPLOY_FAILED"
            except:  # noqa: E722
                raised = True
            assert raised == False, "Raised Exception in model deployment"

            raised = False
            try:
                ml_model_status = ml_client.get_model_info(model_id)
                assert ml_model_status.get("model_format") == "TORCH_SCRIPT"
                assert ml_model_status.get("algorithm") == "TEXT_EMBEDDING"
            except:  # noqa: E722
                raised = True
            assert raised == False, "Raised Exception in getting model info"

            if task_id:
                raised = False
                ml_task_status = None
                try:
                    ml_task_status = ml_client.get_task_info(
                        task_id, wait_until_task_done=True
                    )
                    assert ml_task_status.get("task_type") == "DEPLOY_MODEL"
                    print("State:", ml_task_status.get("state"))
                    assert ml_task_status.get("state") != "FAILED"
                except:  # noqa: E722
                    print("Model Task Status:", ml_task_status)
                    raised = True
                assert raised == False, "Raised Exception in pulling task info"
                # This is test is being flaky. Sometimes the test is passing and sometimes showing 500 error
                # due to memory circuit breaker.
                # Todo: We need to revisit this test.
                try:
                    raised = False
                    sentences = ["First test sentence", "Second test sentence"]
                    embedding_result = ml_client.generate_embedding(model_id, sentences)
                    print(embedding_result)
                    assert len(embedding_result.get("inference_results")) == 2
                except:  # noqa: E722
                    raised = True
                assert (
                    raised == False
                ), "Raised Exception in generating sentence embedding"

                try:
                    delete_task_obj = ml_client.delete_task(task_id)
                    assert delete_task_obj.get("result") == "deleted"
                except:  # noqa: E722
                    raised = True
                assert raised == False, "Raised Exception in deleting task"

                try:
                    ml_client.unload_model(model_id)
                    ml_model_status = ml_client.get_model_info(model_id)
                    assert ml_model_status.get("model_state") != "UNDEPLOY_FAILED"
                except:  # noqa: E722
                    raised = True
                assert raised == False, "Raised Exception in model undeployment"

                raised = False
                try:
                    delete_model_obj = ml_client.delete_model(model_id)
                    assert delete_model_obj.get("result") == "deleted"
                except:  # noqa: E722
                    raised = True
                assert raised == False, "Raised Exception in deleting model"


def test_integration_model_train_register_full_cycle():
    # first training the model with small epoch
    test_model.train(
        read_path=TESTDATA_SYNTHETIC_QUERY_ZIP,
        output_model_name=MODEL_FILE_PT_NAME,
        zip_file_name=MODEL_FILE_ZIP_NAME,
        num_epochs=1,
        overwrite=True,
    )
    # second generating the config file to create metadoc of the model in opensearch.
    test_model.make_model_config_json()
    model_file_exists = exists(MODEL_PATH)
    model_config_file_exists = exists(MODEL_CONFIG_FILE_PATH)
    assert model_file_exists == True
    assert model_config_file_exists == True
    if model_file_exists and model_config_file_exists:
        model_id = ""
        task_id = ""

        # Testing deploy_model = True for codecov/patch
        raised = False
        try:
            ml_client.register_model(
                MODEL_PATH, MODEL_CONFIG_FILE_PATH, deploy_model=True, isVerbose=True
            )
        except:  # noqa: E722
            raised = True
        assert raised == False, "Raised Exception during first model registration"

        raised = False
        try:
            model_id = ml_client.register_model(
                MODEL_PATH, MODEL_CONFIG_FILE_PATH, deploy_model=False, isVerbose=True
            )
            print("Model_id:", model_id)
        except:  # noqa: E722
            raised = True
        assert raised == False, "Raised Exception during second model registration"

        if model_id:
            raised = False
            try:
                ml_load_status = ml_client.deploy_model(
                    model_id, wait_until_deployed=False
                )
                task_id = ml_load_status.get("task_id")
                assert task_id != "" or task_id is not None

                ml_model_status = ml_client.get_model_info(model_id)
                assert ml_model_status.get("model_state") != "DEPLOY_FAILED"
            except:  # noqa: E722
                raised = True
            assert raised == False, "Raised Exception in model deployment"

            raised = False
            try:
                ml_model_status = ml_client.get_model_info(model_id)
                assert ml_model_status.get("model_format") == "TORCH_SCRIPT"
                assert ml_model_status.get("algorithm") == "TEXT_EMBEDDING"
            except:  # noqa: E722
                raised = True
            assert raised == False, "Raised Exception in getting model info"

            if task_id:
                raised = False
                ml_task_status = None
                try:
                    ml_task_status = ml_client.get_task_info(
                        task_id, wait_until_task_done=True
                    )
                    assert ml_task_status.get("task_type") == "DEPLOY_MODEL"
                    print("State:", ml_task_status.get("state"))
                    assert ml_task_status.get("state") != "FAILED"
                except:  # noqa: E722
                    print("Model Task Status:", ml_task_status)
                    raised = True
                assert raised == False, "Raised Exception in pulling task info"
                # This is test is being flaky. Sometimes the test is passing and sometimes showing 500 error
                # due to memory circuit breaker.
                # Todo: We need to revisit this test.
                try:
                    raised = False
                    sentences = ["First test sentence", "Second test sentence"]
                    embedding_result = ml_client.generate_embedding(model_id, sentences)
                    print(embedding_result)
                    assert len(embedding_result.get("inference_results")) == 2
                except:  # noqa: E722
                    raised = True
                assert (
                    raised == False
                ), "Raised Exception in generating sentence embedding"

                try:
                    delete_task_obj = ml_client.delete_task(task_id)
                    assert delete_task_obj.get("result") == "deleted"
                except:  # noqa: E722
                    raised = True
                assert raised == False, "Raised Exception in deleting task"

                try:
                    ml_client.undeploy_model(model_id)
                    ml_model_status = ml_client.get_model_info(model_id)
                    assert ml_model_status.get("model_state") != "UNDEPLOY_FAILED"
                except:  # noqa: E722
                    raised = True
                assert raised == False, "Raised Exception in model undeployment"

                raised = False
                try:
                    delete_model_obj = ml_client.delete_model(model_id)
                    assert delete_model_obj.get("result") == "deleted"
                except:  # noqa: E722
                    raised = True
                assert raised == False, "Raised Exception in deleting model"<|MERGE_RESOLUTION|>--- conflicted
+++ resolved
@@ -74,7 +74,6 @@
     assert type(ml_client._model_uploader) == ModelUploader
 
 
-<<<<<<< HEAD
 def test_execute():
     raised = False
     try:
@@ -87,10 +86,7 @@
     assert raised == False, "Raised Exception during execute API testing"
 
 
-def test_integration_pretrained_model_upload_unload_delete():
-=======
 def test_DEPRECATED_integration_pretrained_model_upload_unload_delete():
->>>>>>> 7d01104f
     raised = False
     try:
         model_id = ml_client.upload_pretrained_model(
