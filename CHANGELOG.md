--- conflicted
+++ resolved
@@ -9,12 +9,8 @@
 - Add script to trigger ml-models-release jenkins workflow with generic webhook by @thanawan-atc in ([#211](https://github.com/opensearch-project/opensearch-py-ml/pull/211))
 
 ### Changed
-<<<<<<< HEAD
+- Modify ml-models.JenkinsFile so that it takes model format into account and can be triggered with generic webhook by @thanawan-atc in ([#211](https://github.com/opensearch-project/opensearch-py-ml/pull/211))
 - Bump torch from 1.13.1 to 2.0.1 and add onnx dependency by  @thanawan-atc ([#237](https://github.com/opensearch-project/opensearch-py-ml/pull/237))
-=======
-- Modify ml-models.JenkinsFile so that it takes model format into account and can be triggered with generic webhook by @thanawan-atc in ([#211](https://github.com/opensearch-project/opensearch-py-ml/pull/211))
-
->>>>>>> c21a4ecb
 
 ### Fixed
 - Enable make_model_config_json to add model description to model config file by @thanawan-atc in ([#203](https://github.com/opensearch-project/opensearch-py-ml/pull/203))
