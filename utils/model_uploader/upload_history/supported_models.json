[
    {
        "Model Uploader": "@dhrubo-os",
        "Upload Time": "2023-08-31 15:22:19",
        "Model ID": "sentence-transformers/msmarco-distilbert-base-tas-b",
        "Model Version": "1.0.2",
        "Model Format": "ONNX",
        "Embedding Dimension": "N/A",
        "Pooling Mode": "N/A",
        "Workflow Run ID": "6042401385"
    },
    {
        "Model Uploader": "@dhrubo-os",
        "Upload Time": "2023-08-31 15:22:19",
        "Model ID": "sentence-transformers/msmarco-distilbert-base-tas-b",
        "Model Version": "1.0.2",
        "Model Format": "TORCH_SCRIPT",
        "Embedding Dimension": "N/A",
        "Pooling Mode": "N/A",
        "Workflow Run ID": "6042401385"
    },
    {
        "Model Uploader": "@dhrubo-os",
        "Upload Time": "2023-09-13 18:03:32",
        "Model ID": "sentence-transformers/distiluse-base-multilingual-cased-v1",
        "Model Version": "1.0.1",
        "Model Format": "TORCH_SCRIPT",
        "Embedding Dimension": "N/A",
        "Pooling Mode": "N/A",
        "Workflow Run ID": "6178024517"
    },
    {
        "Model Uploader": "@dhrubo-os",
        "Upload Time": "2023-10-18 18:06:15",
        "Model ID": "sentence-transformers/paraphrase-mpnet-base-v2",
        "Model Version": "1.0.0",
        "Model Format": "ONNX",
        "Embedding Dimension": "N/A",
        "Pooling Mode": "N/A",
        "Workflow Run ID": "6568285400"
    },
    {
        "Model Uploader": "@dhrubo-os",
        "Upload Time": "2023-10-18 18:06:15",
        "Model ID": "sentence-transformers/paraphrase-mpnet-base-v2",
        "Model Version": "1.0.0",
        "Model Format": "TORCH_SCRIPT",
        "Embedding Dimension": "N/A",
        "Pooling Mode": "N/A",
        "Workflow Run ID": "6568285400"
    },
    {
        "Model Uploader": "@dhrubo-os",
<<<<<<< HEAD
        "Upload Time": "2024-08-07 18:23:41",
        "Model ID": "opensearch-project/opensearch-neural-sparse-encoding-doc-v2-mini",
=======
        "Upload Time": "2024-08-07 18:01:26",
        "Model ID": "opensearch-project/opensearch-neural-sparse-encoding-doc-v2-distill",
>>>>>>> 48846766
        "Model Version": "1.0.0",
        "Model Format": "TORCH_SCRIPT",
        "Embedding Dimension": "N/A",
        "Pooling Mode": "N/A",
<<<<<<< HEAD
        "Workflow Run ID": "10294048787"
=======
        "Workflow Run ID": "10293890748"
>>>>>>> 48846766
    }
]<|MERGE_RESOLUTION|>--- conflicted
+++ resolved
@@ -51,21 +51,22 @@
     },
     {
         "Model Uploader": "@dhrubo-os",
-<<<<<<< HEAD
         "Upload Time": "2024-08-07 18:23:41",
         "Model ID": "opensearch-project/opensearch-neural-sparse-encoding-doc-v2-mini",
-=======
-        "Upload Time": "2024-08-07 18:01:26",
-        "Model ID": "opensearch-project/opensearch-neural-sparse-encoding-doc-v2-distill",
->>>>>>> 48846766
         "Model Version": "1.0.0",
         "Model Format": "TORCH_SCRIPT",
         "Embedding Dimension": "N/A",
         "Pooling Mode": "N/A",
-<<<<<<< HEAD
         "Workflow Run ID": "10294048787"
-=======
+    },
+    {
+        "Model Uploader": "@dhrubo-os",
+        "Upload Time": "2024-08-07 18:01:26",
+        "Model ID": "opensearch-project/opensearch-neural-sparse-encoding-doc-v2-distill",
+        "Model Version": "1.0.0",
+        "Model Format": "TORCH_SCRIPT",
+        "Embedding Dimension": "N/A",
+        "Pooling Mode": "N/A",
         "Workflow Run ID": "10293890748"
->>>>>>> 48846766
     }
 ]