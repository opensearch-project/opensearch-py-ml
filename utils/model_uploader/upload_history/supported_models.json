[
    {
        "Model Uploader": "@dhrubo-os",
        "Upload Time": "2023-08-31 15:22:19",
        "Model ID": "sentence-transformers/msmarco-distilbert-base-tas-b",
        "Model Version": "1.0.2",
        "Model Format": "ONNX",
        "Embedding Dimension": "N/A",
        "Pooling Mode": "N/A",
        "Workflow Run ID": "6042401385"
    },
    {
        "Model Uploader": "@dhrubo-os",
        "Upload Time": "2023-08-31 15:22:19",
        "Model ID": "sentence-transformers/msmarco-distilbert-base-tas-b",
        "Model Version": "1.0.2",
        "Model Format": "TORCH_SCRIPT",
        "Embedding Dimension": "N/A",
        "Pooling Mode": "N/A",
        "Workflow Run ID": "6042401385"
    },
    {
        "Model Uploader": "@dhrubo-os",
        "Upload Time": "2023-09-13 18:03:32",
        "Model ID": "sentence-transformers/distiluse-base-multilingual-cased-v1",
        "Model Version": "1.0.1",
        "Model Format": "TORCH_SCRIPT",
        "Embedding Dimension": "N/A",
        "Pooling Mode": "N/A",
        "Workflow Run ID": "6178024517"
    },
    {
        "Model Uploader": "@dhrubo-os",
        "Upload Time": "2023-10-18 18:06:15",
        "Model ID": "sentence-transformers/paraphrase-mpnet-base-v2",
        "Model Version": "1.0.0",
        "Model Format": "ONNX",
        "Embedding Dimension": "N/A",
        "Pooling Mode": "N/A",
        "Workflow Run ID": "6568285400"
    },
    {
        "Model Uploader": "@dhrubo-os",
        "Upload Time": "2023-10-18 18:06:15",
        "Model ID": "sentence-transformers/paraphrase-mpnet-base-v2",
        "Model Version": "1.0.0",
        "Model Format": "TORCH_SCRIPT",
        "Embedding Dimension": "N/A",
        "Pooling Mode": "N/A",
        "Workflow Run ID": "6568285400"
    },
    {
        "Model Uploader": "@dhrubo-os",
        "Upload Time": "2024-08-09 17:51:39",
        "Model ID": "opensearch-project/opensearch-neural-sparse-encoding-doc-v2-distill",
        "Model Version": "1.0.0",
        "Model Format": "TORCH_SCRIPT",
        "Embedding Dimension": "N/A",
        "Pooling Mode": "N/A",
        "Workflow Run ID": "10327490564"
    },
    {
        "Model Uploader": "@dhrubo-os",
        "Upload Time": "2024-08-12 11:07:09",
        "Model ID": "opensearch-project/opensearch-neural-sparse-encoding-doc-v2-mini",
        "Model Version": "1.0.0",
        "Model Format": "TORCH_SCRIPT",
        "Embedding Dimension": "N/A",
        "Pooling Mode": "N/A",
        "Workflow Run ID": "10355999630"
    },
    {
        "Model Uploader": "@dhrubo-os",
        "Upload Time": "2024-08-12 11:41:58",
        "Model ID": "opensearch-project/opensearch-neural-sparse-encoding-v2-distill",
        "Model Version": "1.0.0",
        "Model Format": "TORCH_SCRIPT",
        "Embedding Dimension": "N/A",
        "Pooling Mode": "N/A",
        "Workflow Run ID": "10357363209"
    },
    {
<<<<<<< HEAD
        "Model Uploader": "@b4sjoo",
        "Upload Time": "2025-05-02 17:04:42",
=======
        "Model Uploader": "@dhrubo-os",
        "Upload Time": "2025-04-25 18:19:08",
        "Model ID": "opensearch-project/opensearch-neural-sparse-encoding-doc-v3-distill",
        "Model Version": "1.0.0",
        "Model Format": "TORCH_SCRIPT",
        "Embedding Dimension": "N/A",
        "Pooling Mode": "N/A",
        "Workflow Run ID": "14676042870"
    },
    {
        "Model Uploader": "@dhrubo-os",
        "Upload Time": "2025-04-25 18:20:57",
        "Model ID": "opensearch-project/opensearch-neural-sparse-encoding-multilingual-v1",
        "Model Version": "1.0.0",
        "Model Format": "TORCH_SCRIPT",
        "Embedding Dimension": "N/A",
        "Pooling Mode": "N/A",
        "Workflow Run ID": "14676058951"
    },
    {
        "Model Uploader": "@dhrubo-os",
        "Upload Time": "2025-04-28 13:47:19",
        "Model ID": "opensearch-project/opensearch-neural-sparse-encoding-doc-v3-distill",
        "Model Version": "1.0.0",
        "Model Format": "TORCH_SCRIPT",
        "Embedding Dimension": "N/A",
        "Pooling Mode": "N/A",
        "Workflow Run ID": "14717220025"
    },
    {
        "Model Uploader": "@dhrubo-os",
        "Upload Time": "2025-04-29 08:01:40",
        "Model ID": "opensearch-project/opensearch-neural-sparse-encoding-doc-v3-distill",
        "Model Version": "1.0.0",
        "Model Format": "TORCH_SCRIPT",
        "Embedding Dimension": "N/A",
        "Pooling Mode": "N/A",
        "Workflow Run ID": "14731866286"
    },
    {
        "Model Uploader": "@dhrubo-os",
        "Upload Time": "2025-04-29 09:17:57",
        "Model ID": "opensearch-project/opensearch-neural-sparse-encoding-multilingual-v1",
        "Model Version": "1.0.0",
        "Model Format": "TORCH_SCRIPT",
        "Embedding Dimension": "N/A",
        "Pooling Mode": "N/A",
        "Workflow Run ID": "14735281093"
    },
    {
        "Model Uploader": "@dhrubo-os",
        "Upload Time": "2025-04-29 09:47:57",
        "Model ID": "opensearch-project/opensearch-neural-sparse-encoding-multilingual-v1",
        "Model Version": "1.0.0",
        "Model Format": "TORCH_SCRIPT",
        "Embedding Dimension": "N/A",
        "Pooling Mode": "N/A",
        "Workflow Run ID": "14736463349"
    },
    {
        "Model Uploader": "@greaa-aws",
        "Upload Time": "2025-05-02 11:32:28",
>>>>>>> 0899336f
        "Model ID": "opensearch-project/opensearch-semantic-highlighter-v1",
        "Model Version": "1.0.0",
        "Model Format": "TORCH_SCRIPT",
        "Embedding Dimension": "N/A",
        "Pooling Mode": "N/A",
<<<<<<< HEAD
        "Workflow Run ID": "14805266405"
=======
        "Workflow Run ID": "14800941154"
    },
    {
        "Model Uploader": "@nathaliellenaa",
        "Upload Time": "2025-05-30 09:59:03",
        "Model ID": "sentence-transformers/all-MiniLM-L6-v2",
        "Model Version": "1.0.2",
        "Model Format": "ONNX",
        "Embedding Dimension": "384",
        "Pooling Mode": "N/A",
        "Workflow Run ID": "15351603020"
    },
    {
        "Model Uploader": "@nathaliellenaa",
        "Upload Time": "2025-05-30 09:59:03",
        "Model ID": "sentence-transformers/all-MiniLM-L6-v2",
        "Model Version": "1.0.2",
        "Model Format": "TORCH_SCRIPT",
        "Embedding Dimension": "384",
        "Pooling Mode": "N/A",
        "Workflow Run ID": "15351603020"
    },
    {
        "Model Uploader": "@nathaliellenaa",
        "Upload Time": "2025-05-30 15:25:54",
        "Model ID": "sentence-transformers/all-MiniLM-L12-v2",
        "Model Version": "1.0.2",
        "Model Format": "ONNX",
        "Embedding Dimension": "384",
        "Pooling Mode": "N/A",
        "Workflow Run ID": "15356713966"
    },
    {
        "Model Uploader": "@nathaliellenaa",
        "Upload Time": "2025-05-30 15:25:54",
        "Model ID": "sentence-transformers/all-MiniLM-L12-v2",
        "Model Version": "1.0.2",
        "Model Format": "TORCH_SCRIPT",
        "Embedding Dimension": "384",
        "Pooling Mode": "N/A",
        "Workflow Run ID": "15356713966"
    },
    {
        "Model Uploader": "@nathaliellenaa",
        "Upload Time": "2025-05-30 15:55:55",
        "Model ID": "sentence-transformers/multi-qa-MiniLM-L6-cos-v1",
        "Model Version": "1.0.2",
        "Model Format": "ONNX",
        "Embedding Dimension": "384",
        "Pooling Mode": "N/A",
        "Workflow Run ID": "15357100839"
    },
    {
        "Model Uploader": "@nathaliellenaa",
        "Upload Time": "2025-05-30 15:55:55",
        "Model ID": "sentence-transformers/multi-qa-MiniLM-L6-cos-v1",
        "Model Version": "1.0.2",
        "Model Format": "TORCH_SCRIPT",
        "Embedding Dimension": "384",
        "Pooling Mode": "N/A",
        "Workflow Run ID": "15357100839"
    },
    {
        "Model Uploader": "@nathaliellenaa",
        "Upload Time": "2025-05-30 16:53:08",
        "Model ID": "sentence-transformers/paraphrase-MiniLM-L3-v2",
        "Model Version": "1.0.2",
        "Model Format": "ONNX",
        "Embedding Dimension": "384",
        "Pooling Mode": "N/A",
        "Workflow Run ID": "15357388760"
    },
    {
        "Model Uploader": "@nathaliellenaa",
        "Upload Time": "2025-05-30 16:53:08",
        "Model ID": "sentence-transformers/paraphrase-MiniLM-L3-v2",
        "Model Version": "1.0.2",
        "Model Format": "TORCH_SCRIPT",
        "Embedding Dimension": "384",
        "Pooling Mode": "N/A",
        "Workflow Run ID": "15357388760"
    },
    {
        "Model Uploader": "@nathaliellenaa",
        "Upload Time": "2025-05-30 17:01:04",
        "Model ID": "sentence-transformers/msmarco-distilbert-base-tas-b",
        "Model Version": "1.0.3",
        "Model Format": "ONNX",
        "Embedding Dimension": "768",
        "Pooling Mode": "N/A",
        "Workflow Run ID": "15357013638"
    },
    {
        "Model Uploader": "@nathaliellenaa",
        "Upload Time": "2025-05-30 17:01:04",
        "Model ID": "sentence-transformers/msmarco-distilbert-base-tas-b",
        "Model Version": "1.0.3",
        "Model Format": "TORCH_SCRIPT",
        "Embedding Dimension": "768",
        "Pooling Mode": "N/A",
        "Workflow Run ID": "15357013638"
    },
    {
        "Model Uploader": "@nathaliellenaa",
        "Upload Time": "2025-05-30 20:14:13",
        "Model ID": "sentence-transformers/all-distilroberta-v1",
        "Model Version": "1.0.2",
        "Model Format": "ONNX",
        "Embedding Dimension": "768",
        "Pooling Mode": "N/A",
        "Workflow Run ID": "15359494756"
    },
    {
        "Model Uploader": "@nathaliellenaa",
        "Upload Time": "2025-05-30 20:14:13",
        "Model ID": "sentence-transformers/all-distilroberta-v1",
        "Model Version": "1.0.2",
        "Model Format": "TORCH_SCRIPT",
        "Embedding Dimension": "768",
        "Pooling Mode": "N/A",
        "Workflow Run ID": "15359494756"
    },
    {
        "Model Uploader": "@nathaliellenaa",
        "Upload Time": "2025-06-02 10:36:11",
        "Model ID": "sentence-transformers/all-mpnet-base-v2",
        "Model Version": "1.0.2",
        "Model Format": "ONNX",
        "Embedding Dimension": "768",
        "Pooling Mode": "N/A",
        "Workflow Run ID": "15398728362"
    },
    {
        "Model Uploader": "@nathaliellenaa",
        "Upload Time": "2025-06-02 10:36:11",
        "Model ID": "sentence-transformers/all-mpnet-base-v2",
        "Model Version": "1.0.2",
        "Model Format": "TORCH_SCRIPT",
        "Embedding Dimension": "768",
        "Pooling Mode": "N/A",
        "Workflow Run ID": "15398728362"
    },
    {
        "Model Uploader": "@nathaliellenaa",
        "Upload Time": "2025-06-02 11:14:39",
        "Model ID": "sentence-transformers/multi-qa-mpnet-base-dot-v1",
        "Model Version": "1.0.2",
        "Model Format": "ONNX",
        "Embedding Dimension": "768",
        "Pooling Mode": "N/A",
        "Workflow Run ID": "15399027789"
    },
    {
        "Model Uploader": "@nathaliellenaa",
        "Upload Time": "2025-06-02 11:14:39",
        "Model ID": "sentence-transformers/multi-qa-mpnet-base-dot-v1",
        "Model Version": "1.0.2",
        "Model Format": "TORCH_SCRIPT",
        "Embedding Dimension": "768",
        "Pooling Mode": "N/A",
        "Workflow Run ID": "15399027789"
    },
    {
        "Model Uploader": "@nathaliellenaa",
        "Upload Time": "2025-06-02 11:37:09",
        "Model ID": "sentence-transformers/paraphrase-multilingual-MiniLM-L12-v2",
        "Model Version": "1.0.2",
        "Model Format": "ONNX",
        "Embedding Dimension": "384",
        "Pooling Mode": "N/A",
        "Workflow Run ID": "15399888661"
    },
    {
        "Model Uploader": "@nathaliellenaa",
        "Upload Time": "2025-06-02 11:37:09",
        "Model ID": "sentence-transformers/paraphrase-multilingual-MiniLM-L12-v2",
        "Model Version": "1.0.2",
        "Model Format": "TORCH_SCRIPT",
        "Embedding Dimension": "384",
        "Pooling Mode": "N/A",
        "Workflow Run ID": "15399888661"
    },
    {
        "Model Uploader": "@nathaliellenaa",
        "Upload Time": "2025-06-02 11:52:31",
        "Model ID": "sentence-transformers/paraphrase-mpnet-base-v2",
        "Model Version": "1.0.1",
        "Model Format": "ONNX",
        "Embedding Dimension": "768",
        "Pooling Mode": "N/A",
        "Workflow Run ID": "15400188136"
    },
    {
        "Model Uploader": "@nathaliellenaa",
        "Upload Time": "2025-06-02 11:52:31",
        "Model ID": "sentence-transformers/paraphrase-mpnet-base-v2",
        "Model Version": "1.0.1",
        "Model Format": "TORCH_SCRIPT",
        "Embedding Dimension": "768",
        "Pooling Mode": "N/A",
        "Workflow Run ID": "15400188136"
    },
    {
        "Model Uploader": "@nathaliellenaa",
        "Upload Time": "2025-06-02 12:11:44",
        "Model ID": "sentence-transformers/distiluse-base-multilingual-cased-v1",
        "Model Version": "1.0.2",
        "Model Format": "TORCH_SCRIPT",
        "Embedding Dimension": "512",
        "Pooling Mode": "N/A",
        "Workflow Run ID": "15400467060"
>>>>>>> 0899336f
    }
]<|MERGE_RESOLUTION|>--- conflicted
+++ resolved
@@ -80,82 +80,84 @@
         "Workflow Run ID": "10357363209"
     },
     {
-<<<<<<< HEAD
+        "Model Uploader": "@dhrubo-os",
+        "Upload Time": "2025-04-25 18:19:08",
+        "Model ID": "opensearch-project/opensearch-neural-sparse-encoding-doc-v3-distill",
+        "Model Version": "1.0.0",
+        "Model Format": "TORCH_SCRIPT",
+        "Embedding Dimension": "N/A",
+        "Pooling Mode": "N/A",
+        "Workflow Run ID": "14676042870"
+    },
+    {
+        "Model Uploader": "@dhrubo-os",
+        "Upload Time": "2025-04-25 18:20:57",
+        "Model ID": "opensearch-project/opensearch-neural-sparse-encoding-multilingual-v1",
+        "Model Version": "1.0.0",
+        "Model Format": "TORCH_SCRIPT",
+        "Embedding Dimension": "N/A",
+        "Pooling Mode": "N/A",
+        "Workflow Run ID": "14676058951"
+    },
+    {
+        "Model Uploader": "@dhrubo-os",
+        "Upload Time": "2025-04-28 13:47:19",
+        "Model ID": "opensearch-project/opensearch-neural-sparse-encoding-doc-v3-distill",
+        "Model Version": "1.0.0",
+        "Model Format": "TORCH_SCRIPT",
+        "Embedding Dimension": "N/A",
+        "Pooling Mode": "N/A",
+        "Workflow Run ID": "14717220025"
+    },
+    {
+        "Model Uploader": "@dhrubo-os",
+        "Upload Time": "2025-04-29 08:01:40",
+        "Model ID": "opensearch-project/opensearch-neural-sparse-encoding-doc-v3-distill",
+        "Model Version": "1.0.0",
+        "Model Format": "TORCH_SCRIPT",
+        "Embedding Dimension": "N/A",
+        "Pooling Mode": "N/A",
+        "Workflow Run ID": "14731866286"
+    },
+    {
+        "Model Uploader": "@dhrubo-os",
+        "Upload Time": "2025-04-29 09:17:57",
+        "Model ID": "opensearch-project/opensearch-neural-sparse-encoding-multilingual-v1",
+        "Model Version": "1.0.0",
+        "Model Format": "TORCH_SCRIPT",
+        "Embedding Dimension": "N/A",
+        "Pooling Mode": "N/A",
+        "Workflow Run ID": "14735281093"
+    },
+    {
+        "Model Uploader": "@dhrubo-os",
+        "Upload Time": "2025-04-29 09:47:57",
+        "Model ID": "opensearch-project/opensearch-neural-sparse-encoding-multilingual-v1",
+        "Model Version": "1.0.0",
+        "Model Format": "TORCH_SCRIPT",
+        "Embedding Dimension": "N/A",
+        "Pooling Mode": "N/A",
+        "Workflow Run ID": "14736463349"
+    },
+    {
+        "Model Uploader": "@greaa-aws",
+        "Upload Time": "2025-05-02 11:32:28",
+        "Model ID": "opensearch-project/opensearch-semantic-highlighter-v1",
+        "Model Version": "1.0.0",
+        "Model Format": "TORCH_SCRIPT",
+        "Embedding Dimension": "N/A",
+        "Pooling Mode": "N/A",
+        "Workflow Run ID": "14800941154"
+    },
+    {
         "Model Uploader": "@b4sjoo",
         "Upload Time": "2025-05-02 17:04:42",
-=======
-        "Model Uploader": "@dhrubo-os",
-        "Upload Time": "2025-04-25 18:19:08",
-        "Model ID": "opensearch-project/opensearch-neural-sparse-encoding-doc-v3-distill",
-        "Model Version": "1.0.0",
-        "Model Format": "TORCH_SCRIPT",
-        "Embedding Dimension": "N/A",
-        "Pooling Mode": "N/A",
-        "Workflow Run ID": "14676042870"
-    },
-    {
-        "Model Uploader": "@dhrubo-os",
-        "Upload Time": "2025-04-25 18:20:57",
-        "Model ID": "opensearch-project/opensearch-neural-sparse-encoding-multilingual-v1",
-        "Model Version": "1.0.0",
-        "Model Format": "TORCH_SCRIPT",
-        "Embedding Dimension": "N/A",
-        "Pooling Mode": "N/A",
-        "Workflow Run ID": "14676058951"
-    },
-    {
-        "Model Uploader": "@dhrubo-os",
-        "Upload Time": "2025-04-28 13:47:19",
-        "Model ID": "opensearch-project/opensearch-neural-sparse-encoding-doc-v3-distill",
-        "Model Version": "1.0.0",
-        "Model Format": "TORCH_SCRIPT",
-        "Embedding Dimension": "N/A",
-        "Pooling Mode": "N/A",
-        "Workflow Run ID": "14717220025"
-    },
-    {
-        "Model Uploader": "@dhrubo-os",
-        "Upload Time": "2025-04-29 08:01:40",
-        "Model ID": "opensearch-project/opensearch-neural-sparse-encoding-doc-v3-distill",
-        "Model Version": "1.0.0",
-        "Model Format": "TORCH_SCRIPT",
-        "Embedding Dimension": "N/A",
-        "Pooling Mode": "N/A",
-        "Workflow Run ID": "14731866286"
-    },
-    {
-        "Model Uploader": "@dhrubo-os",
-        "Upload Time": "2025-04-29 09:17:57",
-        "Model ID": "opensearch-project/opensearch-neural-sparse-encoding-multilingual-v1",
-        "Model Version": "1.0.0",
-        "Model Format": "TORCH_SCRIPT",
-        "Embedding Dimension": "N/A",
-        "Pooling Mode": "N/A",
-        "Workflow Run ID": "14735281093"
-    },
-    {
-        "Model Uploader": "@dhrubo-os",
-        "Upload Time": "2025-04-29 09:47:57",
-        "Model ID": "opensearch-project/opensearch-neural-sparse-encoding-multilingual-v1",
-        "Model Version": "1.0.0",
-        "Model Format": "TORCH_SCRIPT",
-        "Embedding Dimension": "N/A",
-        "Pooling Mode": "N/A",
-        "Workflow Run ID": "14736463349"
-    },
-    {
-        "Model Uploader": "@greaa-aws",
-        "Upload Time": "2025-05-02 11:32:28",
->>>>>>> 0899336f
         "Model ID": "opensearch-project/opensearch-semantic-highlighter-v1",
         "Model Version": "1.0.0",
         "Model Format": "TORCH_SCRIPT",
         "Embedding Dimension": "N/A",
         "Pooling Mode": "N/A",
-<<<<<<< HEAD
         "Workflow Run ID": "14805266405"
-=======
-        "Workflow Run ID": "14800941154"
     },
     {
         "Model Uploader": "@nathaliellenaa",
@@ -366,6 +368,5 @@
         "Embedding Dimension": "512",
         "Pooling Mode": "N/A",
         "Workflow Run ID": "15400467060"
->>>>>>> 0899336f
     }
 ]