[
    {
        "Model Uploader": "@dhrubo-os",
        "Upload Time": "2023-08-31 15:22:19",
        "Model ID": "sentence-transformers/msmarco-distilbert-base-tas-b",
        "Model Version": "1.0.2",
        "Model Format": "ONNX",
        "Embedding Dimension": "N/A",
        "Pooling Mode": "N/A",
        "Workflow Run ID": "6042401385"
    },
    {
        "Model Uploader": "@dhrubo-os",
        "Upload Time": "2023-08-31 15:22:19",
        "Model ID": "sentence-transformers/msmarco-distilbert-base-tas-b",
        "Model Version": "1.0.2",
        "Model Format": "TORCH_SCRIPT",
        "Embedding Dimension": "N/A",
        "Pooling Mode": "N/A",
        "Workflow Run ID": "6042401385"
    },
    {
        "Model Uploader": "@dhrubo-os",
        "Upload Time": "2023-09-13 18:03:32",
        "Model ID": "sentence-transformers/distiluse-base-multilingual-cased-v1",
        "Model Version": "1.0.1",
        "Model Format": "TORCH_SCRIPT",
        "Embedding Dimension": "N/A",
        "Pooling Mode": "N/A",
        "Workflow Run ID": "6178024517"
    },
    {
        "Model Uploader": "@dhrubo-os",
        "Upload Time": "2023-10-18 18:06:15",
        "Model ID": "sentence-transformers/paraphrase-mpnet-base-v2",
        "Model Version": "1.0.0",
        "Model Format": "ONNX",
        "Embedding Dimension": "N/A",
        "Pooling Mode": "N/A",
        "Workflow Run ID": "6568285400"
    },
    {
        "Model Uploader": "@dhrubo-os",
        "Upload Time": "2023-10-18 18:06:15",
        "Model ID": "sentence-transformers/paraphrase-mpnet-base-v2",
        "Model Version": "1.0.0",
        "Model Format": "TORCH_SCRIPT",
        "Embedding Dimension": "N/A",
        "Pooling Mode": "N/A",
        "Workflow Run ID": "6568285400"
    },
    {
        "Model Uploader": "@dhrubo-os",
        "Upload Time": "2024-08-09 17:51:39",
        "Model ID": "opensearch-project/opensearch-neural-sparse-encoding-doc-v2-distill",
        "Model Version": "1.0.0",
        "Model Format": "TORCH_SCRIPT",
        "Embedding Dimension": "N/A",
        "Pooling Mode": "N/A",
        "Workflow Run ID": "10327490564"
    },
    {
        "Model Uploader": "@dhrubo-os",
        "Upload Time": "2024-08-12 11:07:09",
        "Model ID": "opensearch-project/opensearch-neural-sparse-encoding-doc-v2-mini",
        "Model Version": "1.0.0",
        "Model Format": "TORCH_SCRIPT",
        "Embedding Dimension": "N/A",
        "Pooling Mode": "N/A",
        "Workflow Run ID": "10355999630"
    },
    {
        "Model Uploader": "@dhrubo-os",
        "Upload Time": "2024-08-12 11:41:58",
        "Model ID": "opensearch-project/opensearch-neural-sparse-encoding-v2-distill",
        "Model Version": "1.0.0",
        "Model Format": "TORCH_SCRIPT",
        "Embedding Dimension": "N/A",
        "Pooling Mode": "N/A",
        "Workflow Run ID": "10357363209"
    },
    {
<<<<<<< HEAD
        "Model Uploader": "@dhrubo-os",
        "Upload Time": "2025-04-25 18:19:08",
        "Model ID": "opensearch-project/opensearch-neural-sparse-encoding-doc-v3-distill",
        "Model Version": "1.0.0",
        "Model Format": "TORCH_SCRIPT",
        "Embedding Dimension": "N/A",
        "Pooling Mode": "N/A",
        "Workflow Run ID": "14676042870"
=======
        "Model Uploader": "@nathaliellenaa",
        "Upload Time": "2025-05-30 09:59:03",
        "Model ID": "sentence-transformers/all-MiniLM-L6-v2",
        "Model Version": "1.0.2",
        "Model Format": "ONNX",
        "Embedding Dimension": "384",
        "Pooling Mode": "N/A",
        "Workflow Run ID": "15351603020"
    },
    {
        "Model Uploader": "@nathaliellenaa",
        "Upload Time": "2025-05-30 09:59:03",
        "Model ID": "sentence-transformers/all-MiniLM-L6-v2",
        "Model Version": "1.0.2",
        "Model Format": "TORCH_SCRIPT",
        "Embedding Dimension": "384",
        "Pooling Mode": "N/A",
        "Workflow Run ID": "15351603020"
    },
    {
        "Model Uploader": "@nathaliellenaa",
        "Upload Time": "2025-05-30 15:25:54",
        "Model ID": "sentence-transformers/all-MiniLM-L12-v2",
        "Model Version": "1.0.2",
        "Model Format": "ONNX",
        "Embedding Dimension": "384",
        "Pooling Mode": "N/A",
        "Workflow Run ID": "15356713966"
    },
    {
        "Model Uploader": "@nathaliellenaa",
        "Upload Time": "2025-05-30 15:25:54",
        "Model ID": "sentence-transformers/all-MiniLM-L12-v2",
        "Model Version": "1.0.2",
        "Model Format": "TORCH_SCRIPT",
        "Embedding Dimension": "384",
        "Pooling Mode": "N/A",
        "Workflow Run ID": "15356713966"
    },
    {
        "Model Uploader": "@nathaliellenaa",
        "Upload Time": "2025-05-30 15:55:55",
        "Model ID": "sentence-transformers/multi-qa-MiniLM-L6-cos-v1",
        "Model Version": "1.0.2",
        "Model Format": "ONNX",
        "Embedding Dimension": "384",
        "Pooling Mode": "N/A",
        "Workflow Run ID": "15357100839"
    },
    {
        "Model Uploader": "@nathaliellenaa",
        "Upload Time": "2025-05-30 15:55:55",
        "Model ID": "sentence-transformers/multi-qa-MiniLM-L6-cos-v1",
        "Model Version": "1.0.2",
        "Model Format": "TORCH_SCRIPT",
        "Embedding Dimension": "384",
        "Pooling Mode": "N/A",
        "Workflow Run ID": "15357100839"
    },
    {
        "Model Uploader": "@nathaliellenaa",
        "Upload Time": "2025-05-30 16:53:08",
        "Model ID": "sentence-transformers/paraphrase-MiniLM-L3-v2",
        "Model Version": "1.0.2",
        "Model Format": "ONNX",
        "Embedding Dimension": "384",
        "Pooling Mode": "N/A",
        "Workflow Run ID": "15357388760"
    },
    {
        "Model Uploader": "@nathaliellenaa",
        "Upload Time": "2025-05-30 16:53:08",
        "Model ID": "sentence-transformers/paraphrase-MiniLM-L3-v2",
        "Model Version": "1.0.2",
        "Model Format": "TORCH_SCRIPT",
        "Embedding Dimension": "384",
        "Pooling Mode": "N/A",
        "Workflow Run ID": "15357388760"
    },
    {
        "Model Uploader": "@nathaliellenaa",
        "Upload Time": "2025-05-30 17:01:04",
        "Model ID": "sentence-transformers/msmarco-distilbert-base-tas-b",
        "Model Version": "1.0.3",
        "Model Format": "ONNX",
        "Embedding Dimension": "768",
        "Pooling Mode": "N/A",
        "Workflow Run ID": "15357013638"
    },
    {
        "Model Uploader": "@nathaliellenaa",
        "Upload Time": "2025-05-30 17:01:04",
        "Model ID": "sentence-transformers/msmarco-distilbert-base-tas-b",
        "Model Version": "1.0.3",
        "Model Format": "TORCH_SCRIPT",
        "Embedding Dimension": "768",
        "Pooling Mode": "N/A",
        "Workflow Run ID": "15357013638"
    },
    {
        "Model Uploader": "@nathaliellenaa",
        "Upload Time": "2025-05-30 20:14:13",
        "Model ID": "sentence-transformers/all-distilroberta-v1",
        "Model Version": "1.0.2",
        "Model Format": "ONNX",
        "Embedding Dimension": "768",
        "Pooling Mode": "N/A",
        "Workflow Run ID": "15359494756"
    },
    {
        "Model Uploader": "@nathaliellenaa",
        "Upload Time": "2025-05-30 20:14:13",
        "Model ID": "sentence-transformers/all-distilroberta-v1",
        "Model Version": "1.0.2",
        "Model Format": "TORCH_SCRIPT",
        "Embedding Dimension": "768",
        "Pooling Mode": "N/A",
        "Workflow Run ID": "15359494756"
    },
    {
        "Model Uploader": "@nathaliellenaa",
        "Upload Time": "2025-06-02 10:36:11",
        "Model ID": "sentence-transformers/all-mpnet-base-v2",
        "Model Version": "1.0.2",
        "Model Format": "ONNX",
        "Embedding Dimension": "768",
        "Pooling Mode": "N/A",
        "Workflow Run ID": "15398728362"
    },
    {
        "Model Uploader": "@nathaliellenaa",
        "Upload Time": "2025-06-02 10:36:11",
        "Model ID": "sentence-transformers/all-mpnet-base-v2",
        "Model Version": "1.0.2",
        "Model Format": "TORCH_SCRIPT",
        "Embedding Dimension": "768",
        "Pooling Mode": "N/A",
        "Workflow Run ID": "15398728362"
    },
    {
        "Model Uploader": "@nathaliellenaa",
        "Upload Time": "2025-06-02 11:14:39",
        "Model ID": "sentence-transformers/multi-qa-mpnet-base-dot-v1",
        "Model Version": "1.0.2",
        "Model Format": "ONNX",
        "Embedding Dimension": "768",
        "Pooling Mode": "N/A",
        "Workflow Run ID": "15399027789"
    },
    {
        "Model Uploader": "@nathaliellenaa",
        "Upload Time": "2025-06-02 11:14:39",
        "Model ID": "sentence-transformers/multi-qa-mpnet-base-dot-v1",
        "Model Version": "1.0.2",
        "Model Format": "TORCH_SCRIPT",
        "Embedding Dimension": "768",
        "Pooling Mode": "N/A",
        "Workflow Run ID": "15399027789"
    },
    {
        "Model Uploader": "@nathaliellenaa",
        "Upload Time": "2025-06-02 11:37:09",
        "Model ID": "sentence-transformers/paraphrase-multilingual-MiniLM-L12-v2",
        "Model Version": "1.0.2",
        "Model Format": "ONNX",
        "Embedding Dimension": "384",
        "Pooling Mode": "N/A",
        "Workflow Run ID": "15399888661"
    },
    {
        "Model Uploader": "@nathaliellenaa",
        "Upload Time": "2025-06-02 11:37:09",
        "Model ID": "sentence-transformers/paraphrase-multilingual-MiniLM-L12-v2",
        "Model Version": "1.0.2",
        "Model Format": "TORCH_SCRIPT",
        "Embedding Dimension": "384",
        "Pooling Mode": "N/A",
        "Workflow Run ID": "15399888661"
    },
    {
        "Model Uploader": "@nathaliellenaa",
        "Upload Time": "2025-06-02 11:52:31",
        "Model ID": "sentence-transformers/paraphrase-mpnet-base-v2",
        "Model Version": "1.0.1",
        "Model Format": "ONNX",
        "Embedding Dimension": "768",
        "Pooling Mode": "N/A",
        "Workflow Run ID": "15400188136"
    },
    {
        "Model Uploader": "@nathaliellenaa",
        "Upload Time": "2025-06-02 11:52:31",
        "Model ID": "sentence-transformers/paraphrase-mpnet-base-v2",
        "Model Version": "1.0.1",
        "Model Format": "TORCH_SCRIPT",
        "Embedding Dimension": "768",
        "Pooling Mode": "N/A",
        "Workflow Run ID": "15400188136"
    },
    {
        "Model Uploader": "@nathaliellenaa",
        "Upload Time": "2025-06-02 12:11:44",
        "Model ID": "sentence-transformers/distiluse-base-multilingual-cased-v1",
        "Model Version": "1.0.2",
        "Model Format": "TORCH_SCRIPT",
        "Embedding Dimension": "512",
        "Pooling Mode": "N/A",
        "Workflow Run ID": "15400467060"
>>>>>>> 6f77d37d
    }
]<|MERGE_RESOLUTION|>--- conflicted
+++ resolved
@@ -80,7 +80,6 @@
         "Workflow Run ID": "10357363209"
     },
     {
-<<<<<<< HEAD
         "Model Uploader": "@dhrubo-os",
         "Upload Time": "2025-04-25 18:19:08",
         "Model ID": "opensearch-project/opensearch-neural-sparse-encoding-doc-v3-distill",
@@ -89,7 +88,8 @@
         "Embedding Dimension": "N/A",
         "Pooling Mode": "N/A",
         "Workflow Run ID": "14676042870"
-=======
+    },
+    {
         "Model Uploader": "@nathaliellenaa",
         "Upload Time": "2025-05-30 09:59:03",
         "Model ID": "sentence-transformers/all-MiniLM-L6-v2",
@@ -298,6 +298,5 @@
         "Embedding Dimension": "512",
         "Pooling Mode": "N/A",
         "Workflow Run ID": "15400467060"
->>>>>>> 6f77d37d
     }
 ]