[
    {
        "Model Uploader": "@dhrubo-os",
        "Upload Time": "2023-08-31 15:22:19",
        "Model ID": "sentence-transformers/msmarco-distilbert-base-tas-b",
        "Model Version": "1.0.2",
        "Model Format": "ONNX",
        "Embedding Dimension": "N/A",
        "Pooling Mode": "N/A",
        "Workflow Run ID": "6042401385"
    },
    {
        "Model Uploader": "@dhrubo-os",
        "Upload Time": "2023-08-31 15:22:19",
        "Model ID": "sentence-transformers/msmarco-distilbert-base-tas-b",
        "Model Version": "1.0.2",
        "Model Format": "TORCH_SCRIPT",
        "Embedding Dimension": "N/A",
        "Pooling Mode": "N/A",
        "Workflow Run ID": "6042401385"
    },
    {
        "Model Uploader": "@dhrubo-os",
        "Upload Time": "2023-09-13 18:03:32",
        "Model ID": "sentence-transformers/distiluse-base-multilingual-cased-v1",
        "Model Version": "1.0.1",
        "Model Format": "TORCH_SCRIPT",
        "Embedding Dimension": "N/A",
        "Pooling Mode": "N/A",
        "Workflow Run ID": "6178024517"
    },
    {
        "Model Uploader": "@dhrubo-os",
        "Upload Time": "2023-10-18 18:06:15",
        "Model ID": "sentence-transformers/paraphrase-mpnet-base-v2",
        "Model Version": "1.0.0",
        "Model Format": "ONNX",
        "Embedding Dimension": "N/A",
        "Pooling Mode": "N/A",
        "Workflow Run ID": "6568285400"
    },
    {
        "Model Uploader": "@dhrubo-os",
        "Upload Time": "2023-10-18 18:06:15",
        "Model ID": "sentence-transformers/paraphrase-mpnet-base-v2",
        "Model Version": "1.0.0",
        "Model Format": "TORCH_SCRIPT",
        "Embedding Dimension": "N/A",
        "Pooling Mode": "N/A",
        "Workflow Run ID": "6568285400"
    },
    {
        "Model Uploader": "@dhrubo-os",
        "Upload Time": "2024-08-09 17:51:39",
        "Model ID": "opensearch-project/opensearch-neural-sparse-encoding-doc-v2-distill",
        "Model Version": "1.0.0",
        "Model Format": "TORCH_SCRIPT",
        "Embedding Dimension": "N/A",
        "Pooling Mode": "N/A",
        "Workflow Run ID": "10327490564"
    },
    {
        "Model Uploader": "@dhrubo-os",
        "Upload Time": "2024-08-12 11:07:09",
        "Model ID": "opensearch-project/opensearch-neural-sparse-encoding-doc-v2-mini",
        "Model Version": "1.0.0",
        "Model Format": "TORCH_SCRIPT",
        "Embedding Dimension": "N/A",
        "Pooling Mode": "N/A",
        "Workflow Run ID": "10355999630"
    },
    {
        "Model Uploader": "@dhrubo-os",
        "Upload Time": "2024-08-12 11:41:58",
        "Model ID": "opensearch-project/opensearch-neural-sparse-encoding-v2-distill",
        "Model Version": "1.0.0",
        "Model Format": "TORCH_SCRIPT",
        "Embedding Dimension": "N/A",
        "Pooling Mode": "N/A",
        "Workflow Run ID": "10357363209"
    },
    {
        "Model Uploader": "@dhrubo-os",
<<<<<<< HEAD
        "Upload Time": "2025-04-25 18:20:57",
        "Model ID": "opensearch-project/opensearch-neural-sparse-encoding-multilingual-v1",
=======
        "Upload Time": "2025-04-25 18:19:08",
        "Model ID": "opensearch-project/opensearch-neural-sparse-encoding-doc-v3-distill",
>>>>>>> b8454cd5
        "Model Version": "1.0.0",
        "Model Format": "TORCH_SCRIPT",
        "Embedding Dimension": "N/A",
        "Pooling Mode": "N/A",
<<<<<<< HEAD
        "Workflow Run ID": "14676058951"
=======
        "Workflow Run ID": "14676042870"
    },
    {
        "Model Uploader": "@nathaliellenaa",
        "Upload Time": "2025-05-30 09:59:03",
        "Model ID": "sentence-transformers/all-MiniLM-L6-v2",
        "Model Version": "1.0.2",
        "Model Format": "ONNX",
        "Embedding Dimension": "384",
        "Pooling Mode": "N/A",
        "Workflow Run ID": "15351603020"
    },
    {
        "Model Uploader": "@nathaliellenaa",
        "Upload Time": "2025-05-30 09:59:03",
        "Model ID": "sentence-transformers/all-MiniLM-L6-v2",
        "Model Version": "1.0.2",
        "Model Format": "TORCH_SCRIPT",
        "Embedding Dimension": "384",
        "Pooling Mode": "N/A",
        "Workflow Run ID": "15351603020"
    },
    {
        "Model Uploader": "@nathaliellenaa",
        "Upload Time": "2025-05-30 15:25:54",
        "Model ID": "sentence-transformers/all-MiniLM-L12-v2",
        "Model Version": "1.0.2",
        "Model Format": "ONNX",
        "Embedding Dimension": "384",
        "Pooling Mode": "N/A",
        "Workflow Run ID": "15356713966"
    },
    {
        "Model Uploader": "@nathaliellenaa",
        "Upload Time": "2025-05-30 15:25:54",
        "Model ID": "sentence-transformers/all-MiniLM-L12-v2",
        "Model Version": "1.0.2",
        "Model Format": "TORCH_SCRIPT",
        "Embedding Dimension": "384",
        "Pooling Mode": "N/A",
        "Workflow Run ID": "15356713966"
    },
    {
        "Model Uploader": "@nathaliellenaa",
        "Upload Time": "2025-05-30 15:55:55",
        "Model ID": "sentence-transformers/multi-qa-MiniLM-L6-cos-v1",
        "Model Version": "1.0.2",
        "Model Format": "ONNX",
        "Embedding Dimension": "384",
        "Pooling Mode": "N/A",
        "Workflow Run ID": "15357100839"
    },
    {
        "Model Uploader": "@nathaliellenaa",
        "Upload Time": "2025-05-30 15:55:55",
        "Model ID": "sentence-transformers/multi-qa-MiniLM-L6-cos-v1",
        "Model Version": "1.0.2",
        "Model Format": "TORCH_SCRIPT",
        "Embedding Dimension": "384",
        "Pooling Mode": "N/A",
        "Workflow Run ID": "15357100839"
    },
    {
        "Model Uploader": "@nathaliellenaa",
        "Upload Time": "2025-05-30 16:53:08",
        "Model ID": "sentence-transformers/paraphrase-MiniLM-L3-v2",
        "Model Version": "1.0.2",
        "Model Format": "ONNX",
        "Embedding Dimension": "384",
        "Pooling Mode": "N/A",
        "Workflow Run ID": "15357388760"
    },
    {
        "Model Uploader": "@nathaliellenaa",
        "Upload Time": "2025-05-30 16:53:08",
        "Model ID": "sentence-transformers/paraphrase-MiniLM-L3-v2",
        "Model Version": "1.0.2",
        "Model Format": "TORCH_SCRIPT",
        "Embedding Dimension": "384",
        "Pooling Mode": "N/A",
        "Workflow Run ID": "15357388760"
    },
    {
        "Model Uploader": "@nathaliellenaa",
        "Upload Time": "2025-05-30 17:01:04",
        "Model ID": "sentence-transformers/msmarco-distilbert-base-tas-b",
        "Model Version": "1.0.3",
        "Model Format": "ONNX",
        "Embedding Dimension": "768",
        "Pooling Mode": "N/A",
        "Workflow Run ID": "15357013638"
    },
    {
        "Model Uploader": "@nathaliellenaa",
        "Upload Time": "2025-05-30 17:01:04",
        "Model ID": "sentence-transformers/msmarco-distilbert-base-tas-b",
        "Model Version": "1.0.3",
        "Model Format": "TORCH_SCRIPT",
        "Embedding Dimension": "768",
        "Pooling Mode": "N/A",
        "Workflow Run ID": "15357013638"
    },
    {
        "Model Uploader": "@nathaliellenaa",
        "Upload Time": "2025-05-30 20:14:13",
        "Model ID": "sentence-transformers/all-distilroberta-v1",
        "Model Version": "1.0.2",
        "Model Format": "ONNX",
        "Embedding Dimension": "768",
        "Pooling Mode": "N/A",
        "Workflow Run ID": "15359494756"
    },
    {
        "Model Uploader": "@nathaliellenaa",
        "Upload Time": "2025-05-30 20:14:13",
        "Model ID": "sentence-transformers/all-distilroberta-v1",
        "Model Version": "1.0.2",
        "Model Format": "TORCH_SCRIPT",
        "Embedding Dimension": "768",
        "Pooling Mode": "N/A",
        "Workflow Run ID": "15359494756"
    },
    {
        "Model Uploader": "@nathaliellenaa",
        "Upload Time": "2025-06-02 10:36:11",
        "Model ID": "sentence-transformers/all-mpnet-base-v2",
        "Model Version": "1.0.2",
        "Model Format": "ONNX",
        "Embedding Dimension": "768",
        "Pooling Mode": "N/A",
        "Workflow Run ID": "15398728362"
    },
    {
        "Model Uploader": "@nathaliellenaa",
        "Upload Time": "2025-06-02 10:36:11",
        "Model ID": "sentence-transformers/all-mpnet-base-v2",
        "Model Version": "1.0.2",
        "Model Format": "TORCH_SCRIPT",
        "Embedding Dimension": "768",
        "Pooling Mode": "N/A",
        "Workflow Run ID": "15398728362"
    },
    {
        "Model Uploader": "@nathaliellenaa",
        "Upload Time": "2025-06-02 11:14:39",
        "Model ID": "sentence-transformers/multi-qa-mpnet-base-dot-v1",
        "Model Version": "1.0.2",
        "Model Format": "ONNX",
        "Embedding Dimension": "768",
        "Pooling Mode": "N/A",
        "Workflow Run ID": "15399027789"
    },
    {
        "Model Uploader": "@nathaliellenaa",
        "Upload Time": "2025-06-02 11:14:39",
        "Model ID": "sentence-transformers/multi-qa-mpnet-base-dot-v1",
        "Model Version": "1.0.2",
        "Model Format": "TORCH_SCRIPT",
        "Embedding Dimension": "768",
        "Pooling Mode": "N/A",
        "Workflow Run ID": "15399027789"
    },
    {
        "Model Uploader": "@nathaliellenaa",
        "Upload Time": "2025-06-02 11:37:09",
        "Model ID": "sentence-transformers/paraphrase-multilingual-MiniLM-L12-v2",
        "Model Version": "1.0.2",
        "Model Format": "ONNX",
        "Embedding Dimension": "384",
        "Pooling Mode": "N/A",
        "Workflow Run ID": "15399888661"
    },
    {
        "Model Uploader": "@nathaliellenaa",
        "Upload Time": "2025-06-02 11:37:09",
        "Model ID": "sentence-transformers/paraphrase-multilingual-MiniLM-L12-v2",
        "Model Version": "1.0.2",
        "Model Format": "TORCH_SCRIPT",
        "Embedding Dimension": "384",
        "Pooling Mode": "N/A",
        "Workflow Run ID": "15399888661"
    },
    {
        "Model Uploader": "@nathaliellenaa",
        "Upload Time": "2025-06-02 11:52:31",
        "Model ID": "sentence-transformers/paraphrase-mpnet-base-v2",
        "Model Version": "1.0.1",
        "Model Format": "ONNX",
        "Embedding Dimension": "768",
        "Pooling Mode": "N/A",
        "Workflow Run ID": "15400188136"
    },
    {
        "Model Uploader": "@nathaliellenaa",
        "Upload Time": "2025-06-02 11:52:31",
        "Model ID": "sentence-transformers/paraphrase-mpnet-base-v2",
        "Model Version": "1.0.1",
        "Model Format": "TORCH_SCRIPT",
        "Embedding Dimension": "768",
        "Pooling Mode": "N/A",
        "Workflow Run ID": "15400188136"
    },
    {
        "Model Uploader": "@nathaliellenaa",
        "Upload Time": "2025-06-02 12:11:44",
        "Model ID": "sentence-transformers/distiluse-base-multilingual-cased-v1",
        "Model Version": "1.0.2",
        "Model Format": "TORCH_SCRIPT",
        "Embedding Dimension": "512",
        "Pooling Mode": "N/A",
        "Workflow Run ID": "15400467060"
>>>>>>> b8454cd5
    }
]<|MERGE_RESOLUTION|>--- conflicted
+++ resolved
@@ -81,21 +81,23 @@
     },
     {
         "Model Uploader": "@dhrubo-os",
-<<<<<<< HEAD
+        "Upload Time": "2025-04-25 18:19:08",
+        "Model ID": "opensearch-project/opensearch-neural-sparse-encoding-doc-v3-distill",
+        "Model Version": "1.0.0",
+        "Model Format": "TORCH_SCRIPT",
+        "Embedding Dimension": "N/A",
+        "Pooling Mode": "N/A",
+        "Workflow Run ID": "14676042870"
+    },
+    {
+        "Model Uploader": "@dhrubo-os",
         "Upload Time": "2025-04-25 18:20:57",
         "Model ID": "opensearch-project/opensearch-neural-sparse-encoding-multilingual-v1",
-=======
-        "Upload Time": "2025-04-25 18:19:08",
-        "Model ID": "opensearch-project/opensearch-neural-sparse-encoding-doc-v3-distill",
->>>>>>> b8454cd5
-        "Model Version": "1.0.0",
-        "Model Format": "TORCH_SCRIPT",
-        "Embedding Dimension": "N/A",
-        "Pooling Mode": "N/A",
-<<<<<<< HEAD
+        "Model Version": "1.0.0",
+        "Model Format": "TORCH_SCRIPT",
+        "Embedding Dimension": "N/A",
+        "Pooling Mode": "N/A",
         "Workflow Run ID": "14676058951"
-=======
-        "Workflow Run ID": "14676042870"
     },
     {
         "Model Uploader": "@nathaliellenaa",
@@ -306,6 +308,5 @@
         "Embedding Dimension": "512",
         "Pooling Mode": "N/A",
         "Workflow Run ID": "15400467060"
->>>>>>> b8454cd5
     }
 ]