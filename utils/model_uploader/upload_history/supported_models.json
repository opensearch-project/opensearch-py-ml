--- conflicted
+++ resolved
@@ -81,9 +81,6 @@
     },
     {
         "Model Uploader": "@dhrubo-os",
-<<<<<<< HEAD
-        "Upload Time": "2025-04-29 09:47:57",
-=======
         "Upload Time": "2025-04-25 18:19:08",
         "Model ID": "opensearch-project/opensearch-neural-sparse-encoding-doc-v3-distill",
         "Model Version": "1.0.0",
@@ -125,16 +122,22 @@
     {
         "Model Uploader": "@dhrubo-os",
         "Upload Time": "2025-04-29 09:17:57",
->>>>>>> 7f4deaf8
         "Model ID": "opensearch-project/opensearch-neural-sparse-encoding-multilingual-v1",
         "Model Version": "1.0.0",
         "Model Format": "TORCH_SCRIPT",
         "Embedding Dimension": "N/A",
         "Pooling Mode": "N/A",
-<<<<<<< HEAD
+        "Workflow Run ID": "14735281093"
+    },
+    {
+        "Model Uploader": "@dhrubo-os",
+        "Upload Time": "2025-04-29 09:47:57",
+        "Model ID": "opensearch-project/opensearch-neural-sparse-encoding-multilingual-v1",
+        "Model Version": "1.0.0",
+        "Model Format": "TORCH_SCRIPT",
+        "Embedding Dimension": "N/A",
+        "Pooling Mode": "N/A",
         "Workflow Run ID": "14736463349"
-=======
-        "Workflow Run ID": "14735281093"
     },
     {
         "Model Uploader": "@nathaliellenaa",
@@ -345,6 +348,5 @@
         "Embedding Dimension": "512",
         "Pooling Mode": "N/A",
         "Workflow Run ID": "15400467060"
->>>>>>> 7f4deaf8
     }
 ]