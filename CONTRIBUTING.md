# Contributing Guidelines

Thank you for your interest in contributing to our project. Whether it's a bug report, new feature, correction, or additional
documentation, we greatly value feedback and contributions from our community.

Please read through this document before submitting any issues or pull requests to ensure we have all the necessary
information to effectively respond to your bug report or contribution.


## Reporting Bugs/Feature Requests

We welcome you to use the GitHub issue tracker to report bugs or suggest features.

When filing an issue, please check existing open, or recently closed, issues to make sure somebody else hasn't already
reported the issue. Please try to include as much information as you can. Details like these are incredibly useful:

* A reproducible test case or series of steps
* The version of our code being used
* Any modifications you've made relevant to the bug
* Anything unusual about your environment or deployment


## Contributing via Pull Requests
Contributions via pull requests are much appreciated. Before sending us a pull request, please ensure that:

1. You are working against the latest source on the *main* branch.
2. You check existing open, and recently merged, pull requests to make sure someone else hasn't addressed the problem already.
3. You open an issue to discuss any significant work - we would hate for your time to be wasted.

To send us a pull request, please:

1. Fork the repository.
2. Modify the source; please focus on the specific change you are contributing. If you also reformat all the code, it will be hard for us to focus on your change.
3. Ensure local tests pass.
4. Commit to your fork using clear commit messages.
5. Send us a pull request, answering any default questions in the pull request interface.
6. Pay attention to any automated CI failures reported in the pull request, and stay involved in the conversation.

GitHub provides additional document on [forking a repository](https://help.github.com/articles/fork-a-repo/) and
[creating a pull request](https://help.github.com/articles/creating-a-pull-request/).


## Finding contributions to work on
Looking at the existing issues is a great way to find something to contribute on. As our projects, by default, use the default GitHub issue labels (enhancement/bug/duplicate/help wanted/invalid/question/wontfix), looking at any 'help wanted' issues is a great place to start.


## Code of Conduct
This project has adopted the [Amazon Open Source Code of Conduct](https://aws.github.io/code-of-conduct).
For more information see the [Code of Conduct FAQ](https://aws.github.io/code-of-conduct-faq) or contact
opensource-codeofconduct@amazon.com with any additional questions or comments.


## Security issue notifications
If you discover a potential security issue in this project we ask that you notify AWS/Amazon Security via our [vulnerability reporting page](http://aws.amazon.com/security/vulnerability-reporting/). Please do **not** create a public github issue.


## Licensing

<<<<<<< HEAD
    Please make sure you have signed our [Contributor License Agreement](https://www.elastic.co/contributor-agreement/).
    We are not asking you to assign copyright to us, but to give us the right to distribute your code without restriction.
    We ask this of all contributors in order to assure our users of the origin and continuing existence of the code.
    You only need to sign the CLA once.

3. Rebase your changes

    Update your local repository with the most recent code from the main
    eland repository, and rebase your branch on top of the latest main
    branch. We prefer your initial changes to be squashed into a single
    commit. Later, if we ask you to make changes, add them as separate
    commits. This makes them easier to review. As a final step before
    merging we will either ask you to squash all commits yourself or
    we\'ll do it for you.

4. Submit a pull request

    Push your local changes to your forked copy of the repository and
    [submit a pull
    request](https://docs.github.com/en/free-pro-team@latest/github/collaborating-with-issues-and-pull-requests/proposing-changes-to-your-work-with-pull-requests) .
    In the pull request, choose a title which sums up the changes that you
    have made, and in the body provide more details about what your
    changes do. Also mention the number of the issue where discussion
    has taken place, eg "Closes \#123".

Then sit back and wait. There will probably be discussion about the pull
request and, if any changes are needed, we would love to work with you
to get your pull request merged into `eland` .

Please adhere to the general guideline that you should never force push
to a publicly shared branch. Once you have opened your pull request, you
should consider your branch publicly shared. Instead of force pushing
you can just add incremental commits; this is generally easier on your
reviewers. If you need to pick up changes from main, you can merge
main into your branch. A reviewer might ask you to rebase a
long-running pull request in which case force pushing is okay for that
request. Note that squashing at the end of the review process should
also not be done, that can be done when the pull request is [integrated
via GitHub](https://github.com/blog/2141-squash-your-commits).

## Contributing to the eland codebase

**Repository:** <https://github.com/elastic/eland>

We internally develop using the PyCharm IDE. For PyCharm, we are
currently using a minimum version of PyCharm 2019.2.4.

### Configuring PyCharm And Running Tests

(All commands should be run from module root)

* Create a new project via \'Check out from Version

    Control\'-\>\'Git\' on the \"Welcome to PyCharm\" page (or other)

* Enter the URL to your fork of eland

    (e.g.  `git@github.com:stevedodson/opensearch_py_ml.git` )

* Click \'Yes\' for \'Checkout from Version Control\'
* Configure PyCharm environment:
* In \'Preferences\' configure a \'Project: eland\'-\>\'Project

    Interpreter\'. Generally, we recommend creating a virtual
    environment (TODO link to installing for python version support).

* In \'Preferences\' set \'Tools\'-\>\'Python Integrated

    Tools\'-\>\'Default test runner\' to `pytest`

* In \'Preferences\' set \'Tools\'-\>\'Python Integrated

    Tools\'-\>\'Docstring format\' to `numpy`

* To install development requirements. Open terminal in virtual environment and run

    ``` bash
    > pip install -r requirements-dev.txt
    ```

* Setup Elasticsearch instance with docker

    ``` bash
    > ELASTICSEARCH_VERSION=elasticsearch:7.x-SNAPSHOT .ci/run-elasticsearch.sh
    ```

* Now check `http://localhost:9200`
* Install local `eland` module (required to execute notebook tests)

    ``` bash
    > python setup.py install
    ```

* To setup test environment:

    ``` bash
    > python -m tests.setup_tests
    ```

    (Note this modifies Elasticsearch indices)

* To validate installation, open python console and run

    ``` bash
    > import opensearch_py_ml as ed
    > ed_df = ed.DataFrame('localhost', 'flights')
    ```

* To run the automatic formatter and check for lint issues run

    ``` bash
    > nox -s format
    ```

* To test specific versions of Python run

    ``` bash
    > nox -s test-3.8
    ```

### Documentation

* [Install pandoc on your system](https://pandoc.org/installing.html) . For Ubuntu or Debian you can do

    ``` bash
    > sudo apt-get install -y pandoc
    ```

* Install documentation requirements. Open terminal in virtual environment and run

    ``` bash
    > pip install -r docs/requirements-docs.txt
    ```

* To verify/generate documentation run

    ``` bash
    > nox -s docs
    ```
=======
See the [LICENSE](LICENSE) file for our project's licensing. We will ask you to confirm the licensing of your contribution.
>>>>>>> 8adcd289
<|MERGE_RESOLUTION|>--- conflicted
+++ resolved
@@ -56,49 +56,7 @@
 
 ## Licensing
 
-<<<<<<< HEAD
-    Please make sure you have signed our [Contributor License Agreement](https://www.elastic.co/contributor-agreement/).
-    We are not asking you to assign copyright to us, but to give us the right to distribute your code without restriction.
-    We ask this of all contributors in order to assure our users of the origin and continuing existence of the code.
-    You only need to sign the CLA once.
-
-3. Rebase your changes
-
-    Update your local repository with the most recent code from the main
-    eland repository, and rebase your branch on top of the latest main
-    branch. We prefer your initial changes to be squashed into a single
-    commit. Later, if we ask you to make changes, add them as separate
-    commits. This makes them easier to review. As a final step before
-    merging we will either ask you to squash all commits yourself or
-    we\'ll do it for you.
-
-4. Submit a pull request
-
-    Push your local changes to your forked copy of the repository and
-    [submit a pull
-    request](https://docs.github.com/en/free-pro-team@latest/github/collaborating-with-issues-and-pull-requests/proposing-changes-to-your-work-with-pull-requests) .
-    In the pull request, choose a title which sums up the changes that you
-    have made, and in the body provide more details about what your
-    changes do. Also mention the number of the issue where discussion
-    has taken place, eg "Closes \#123".
-
-Then sit back and wait. There will probably be discussion about the pull
-request and, if any changes are needed, we would love to work with you
-to get your pull request merged into `eland` .
-
-Please adhere to the general guideline that you should never force push
-to a publicly shared branch. Once you have opened your pull request, you
-should consider your branch publicly shared. Instead of force pushing
-you can just add incremental commits; this is generally easier on your
-reviewers. If you need to pick up changes from main, you can merge
-main into your branch. A reviewer might ask you to rebase a
-long-running pull request in which case force pushing is okay for that
-request. Note that squashing at the end of the review process should
-also not be done, that can be done when the pull request is [integrated
-via GitHub](https://github.com/blog/2141-squash-your-commits).
-
-## Contributing to the eland codebase
-
+See the [LICENSE](LICENSE) file for our project's licensing. We will ask you to confirm the licensing of your contribution.
 **Repository:** <https://github.com/elastic/eland>
 
 We internally develop using the PyCharm IDE. For PyCharm, we are
@@ -195,7 +153,4 @@
 
     ``` bash
     > nox -s docs
-    ```
-=======
-See the [LICENSE](LICENSE) file for our project's licensing. We will ask you to confirm the licensing of your contribution.
->>>>>>> 8adcd289
+    ```